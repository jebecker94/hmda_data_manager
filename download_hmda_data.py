<<<<<<< HEAD
# Import required libraries
import requests
from bs4 import BeautifulSoup
from urllib.parse import urljoin, urlparse
from pathlib import Path
import logging
import time
from selenium import webdriver
from selenium.webdriver.chrome.service import Service as ChromeService
from webdriver_manager.chrome import ChromeDriverManager  # Automates driver management
from selenium.webdriver.chrome.options import Options
import re
from email.utils import parsedate_to_datetime
from datetime import datetime


logger = logging.getLogger(__name__)


# Determine subfolder for an HMDA filename
def determine_raw_subfolder(file_name: str) -> str:
    """
    Route downloaded ZIP files into subfolders under data/raw based on filename.

    Returns one of: 'loans', 'msamd', 'panel', 'transmissal_series', 'misc'.
    """
    name = file_name.lower()

    # MSAMD geography files.
    if "msamd" in name:
        return "msamd"

    # Transmittal Series (TS).
    if (
        ("public_ts" in name)
        or ("transmiss" in name)
        or re.search(r"(^|[_-])ts([_-]|$)", name)
    ):
        return "transmissal_series"

    # Panel files.
    if ("public_panel" in name) or re.search(r"(^|[_-])panel([_-]|$)", name):
        return "panel"

    # Loan files (LAR/MLAR/nationwide loan-level).
    if (
        ("mlar" in name)
        or ("public_lar" in name)
        or re.search(r"(^|[_-])lar([_-]|$)", name)
        or ("nationwide" in name)
    ):
        return "loans"

    # Other miscellaneous assets.
    if ("arid2017" in name) or ("avery" in name):
        return "misc"

    # Default catch-all.
    return "misc"


# Download ZIP files from a URL
def download_zip_files_from_url(
    page_url: str,
    destination_folder: str,
    pause_length: int = 5,
    wait_time: int = 10,
    download_csvs: bool = True,
    download_pipes: bool = False,
    download_all: bool = False,
    overwrite_mode: str = "skip",
):
    """
    Find all ZIP links on a webpage (after JavaScript rendering) and download
    them to a specified folder.

    Note: Selenium is used because the requests package returns only a blank
    HTML template for HMDA pages.

    Args:
        page_url (str): URL to scrape for ZIP links.
        destination_folder (str): Folder where ZIP files will be downloaded.
        pause_length (int): Seconds to pause between downloads.
        wait_time (int): Seconds to wait for JavaScript to load.
        overwrite_mode (str): Behavior if the destination file exists.
            - 'skip' (default): do not re-download
            - 'always': always re-download and overwrite
            - 'if_newer': re-download if server Last-Modified is newer than local mtime
            - 'if_size_diff': re-download if server Content-Length differs from local size
    """

    try:
        # Ensure the destination folder exists.
        dest_path = Path(destination_folder)
        dest_path.mkdir(parents=True, exist_ok=True)

        # Set up the Selenium WebDriver.
        chrome_options = Options()
        chrome_options.add_argument("--headless")  # Run Chrome in headless mode.
        chrome_options.add_argument("--no-sandbox")
        chrome_options.add_argument("--disable-dev-shm-usage")

        # Use webdriver-manager to download and manage the ChromeDriver.
        service = ChromeService(ChromeDriverManager().install())
        driver = webdriver.Chrome(service=service, options=chrome_options)

        logger.info(f"Fetching content from URL with Selenium: {page_url}")
        driver.get(page_url)

        # Wait for JavaScript to load content.
        logger.info(f"Waiting {wait_time} seconds for JavaScript to load...")
        time.sleep(wait_time)

        page_source = driver.page_source
        driver.quit()

        # Parse the HTML page.
        soup = BeautifulSoup(page_source, "html.parser")

        # Find all <a> tags with an href attribute.
        zip_links_found = 0
        for link_tag in soup.find_all("a", href=True):
            href = link_tag["href"]

            # Check if the link points to a ZIP file.
            zip_extensions = (".zip",)
            if href.lower().endswith(zip_extensions) & (
                (("csv" in href.lower()) & download_csvs)
                | (("pipe" in href.lower()) & download_pipes)
                | download_all
            ):
                zip_links_found += 1

                # Construct the full URL (handles relative links).
                file_url = urljoin(page_url, href)

                # Extract a clean filename from the URL.
                try:
                    file_name = Path(urlparse(file_url).path).name
                    if not file_name:  # Handle cases where the path ends with /
                        file_name = (
                            f"downloaded_zip_{zip_links_found}{Path(file_url).suffix}"
                        )
                except Exception as e:
                    logger.warning(
                        f"Could not derive filename from URL {file_url}: {e}. Using a generic name."
                    )
                    file_name = (
                        f"zip_file_{zip_links_found}{Path(href).suffix or '.zip'}"
                    )

                # Determine destination subfolder based on the file name.
                subfolder = determine_raw_subfolder(file_name)
                subfolder_path = dest_path / subfolder
                subfolder_path.mkdir(parents=True, exist_ok=True)

                # Download new files or overwrite existing ones based on mode.
                file_path = subfolder_path / file_name
                need_download = not file_path.exists()

                if not need_download and overwrite_mode.lower() in ["always"]:
                    need_download = True

                if not need_download and overwrite_mode.lower() in [
                    "if_newer",
                    "if_size_diff",
                ]:
                    try:
                        headers = {
                            "User-Agent": "Mozilla/5.0 (Windows NT 10.0; Win64; x64) AppleWebKit/537.36 (KHTML, like Gecko) Chrome/90.0.4430.93 Safari/537.36"
                        }
                        head_resp = requests.head(
                            file_url, headers=headers, allow_redirects=True, timeout=30
                        )
                        head_resp.raise_for_status()

                        if overwrite_mode.lower() == "if_newer":
                            last_mod = head_resp.headers.get("Last-Modified")
                            if last_mod is not None:
                                try:
                                    remote_dt = parsedate_to_datetime(last_mod)
                                    local_dt = datetime.utcfromtimestamp(
                                        file_path.stat().st_mtime
                                    )
                                    if remote_dt.tzinfo is None:
                                        remote_dt = remote_dt.replace(tzinfo=None)
                                    # Compare in UTC naive format.
                                    if remote_dt > local_dt:
                                        need_download = True
                                except Exception as e:
                                    logger.warning(
                                        f"Could not parse Last-Modified for {file_name}: {e}"
                                    )
                        if (not need_download) and (
                            overwrite_mode.lower() == "if_size_diff"
                        ):
                            cl = head_resp.headers.get("Content-Length")
                            if cl is not None:
                                try:
                                    remote_size = int(cl)
                                    local_size = file_path.stat().st_size
                                    if remote_size != local_size:
                                        need_download = True
                                except Exception as e:
                                    logger.warning(
                                        f"Size compare failed for {file_name}: {e}"
                                    )
                    except requests.exceptions.RequestException as e:
                        logger.warning(
                            f"HEAD request failed for {file_url}: {e}. Proceeding per overwrite_mode='{overwrite_mode}'."
                        )

                if need_download:
                    logger.info(f"Downloading {file_url} to {file_path}...")
                    try:
                        # Specify a user agent for the download request.
                        headers = {
                            "User-Agent": "Mozilla/5.0 (Windows NT 10.0; Win64; x64) AppleWebKit/537.36 (KHTML, like Gecko) Chrome/90.0.4430.93 Safari/537.36"
                        }
                        # Stream file content to the local file.
                        file_response = requests.get(
                            file_url, headers=headers, stream=True, timeout=60
                        )
                        file_response.raise_for_status()
                        with open(file_path, "wb") as f:
                            for chunk in file_response.iter_content(chunk_size=8192):
                                f.write(chunk)

                        logger.info(f"Successfully downloaded {file_name}")

                        # Pause between downloads.
                        time.sleep(pause_length)

                    except requests.exceptions.RequestException as e:
                        logger.error(f"Error downloading {file_url}: {e}")
                    except IOError as e:
                        logger.error(
                            f"Error saving file {file_name} to {file_path}: {e}"
                        )
                else:
                    logger.info(
                        f"File {file_path} already exists. Skipping download (overwrite_mode='{overwrite_mode}')."
                    )

        if zip_links_found == 0:
            logger.info("No ZIP links found on the page.")

    except Exception as e:  # Catch WebDriver and other general errors.
        logger.error(f"An unexpected error occurred: {e}")


# Main routine
if __name__ == "__main__":
    logging.basicConfig(
        level=logging.INFO,
        format="%(asctime)s - %(levelname)s - %(message)s",
    )
    # Base URLs.
    mlar_base_url = "https://ffiec.cfpb.gov/data-publication/modified-lar"
    snapshot_base_url = (
        "https://ffiec.cfpb.gov/data-publication/snapshot-national-loan-level-dataset"
    )
    one_year_base_url = (
        "https://ffiec.cfpb.gov/data-publication/one-year-national-loan-level-dataset"
    )
    three_year_base_url = (
        "https://ffiec.cfpb.gov/data-publication/three-year-national-loan-level-dataset"
    )
    historical_url = "https://www.consumerfinance.gov/data-research/hmda/historic-data/?geo=nationwide&records=all-records&field_descriptions=codes"

    # Download parameters.
    min_static_year = 2024
    max_static_year = 2024
    download_folder = "./data/raw"  # Destination folder for downloads.

    # Download static files.
    for year in range(min_static_year, max_static_year + 1):
        for base_url in [snapshot_base_url, one_year_base_url, three_year_base_url]:
            target_url = base_url + f"/{year}"
            download_zip_files_from_url(target_url, download_folder)

    # Download MLAR files (currently excludes headers).
    for year in range(2018, 2024 + 1):
        target_url = mlar_base_url + f"/{year}"
        download_zip_files_from_url(target_url, download_folder, download_all=True)

    # Download historical files (2007–2017).
    target_url = historical_url
    download_zip_files_from_url(target_url, download_folder, download_all=True)
=======
# Import required libraries
import requests
from bs4 import BeautifulSoup
from urllib.parse import urljoin, urlparse
from pathlib import Path
import logging
import time
from selenium import webdriver
from selenium.webdriver.chrome.service import Service as ChromeService
from webdriver_manager.chrome import ChromeDriverManager  # Automates driver management
from selenium.webdriver.chrome.options import Options
import re
from email.utils import parsedate_to_datetime
from datetime import datetime
import polars as pl


logger = logging.getLogger(__name__)


# Determine subfolder for an HMDA filename
def determine_raw_subfolder(file_name: str) -> str:
    """
    Route downloaded ZIP files into subfolders under data/raw based on filename.

    Returns one of: 'loans', 'msamd', 'panel', 'transmissal_series', 'misc'.
    """
    name = file_name.lower()

    # MSAMD geography files.
    if "msamd" in name:
        return "msamd"

    # Transmittal Series (TS).
    if (
        ("public_ts" in name)
        or ("transmiss" in name)
        or re.search(r"(^|[_-])ts([_-]|$)", name)
    ):
        return "transmissal_series"

    # Panel files.
    if ("public_panel" in name) or re.search(r"(^|[_-])panel([_-]|$)", name):
        return "panel"

    # Loan files (LAR/MLAR/nationwide loan-level).
    if (
        ("mlar" in name)
        or ("public_lar" in name)
        or re.search(r"(^|[_-])lar([_-]|$)", name)
        or ("nationwide" in name)
    ):
        return "loans"

    # Other miscellaneous assets.
    if ("arid2017" in name) or ("avery" in name):
        return "misc"

    # Default catch-all.
    return "misc"


# Download ZIP files from a URL
def download_zip_files_from_url(
    page_url: str,
    destination_folder: str,
    pause_length: int = 5,
    wait_time: int = 10,
    download_csvs: bool = True,
    download_pipes: bool = False,
    download_all: bool = False,
    overwrite_mode: str = "skip",
):
    """
    Find all ZIP links on a webpage (after JavaScript rendering) and download
    them to a specified folder.

    Note: Selenium is used because the requests package returns only a blank
    HTML template for HMDA pages.

    Args:
        page_url (str): URL to scrape for ZIP links.
        destination_folder (str): Folder where ZIP files will be downloaded.
        pause_length (int): Seconds to pause between downloads.
        wait_time (int): Seconds to wait for JavaScript to load.
        overwrite_mode (str): Behavior if the destination file exists.
            - 'skip' (default): do not re-download
            - 'always': always re-download and overwrite
            - 'if_newer': re-download if server Last-Modified is newer than local mtime
            - 'if_size_diff': re-download if server Content-Length differs from local size
    """

    try:
        # Ensure the destination folder exists.
        dest_path = Path(destination_folder)
        dest_path.mkdir(parents=True, exist_ok=True)

        # Set up the Selenium WebDriver.
        chrome_options = Options()
        chrome_options.add_argument("--headless")  # Run Chrome in headless mode.
        chrome_options.add_argument("--no-sandbox")
        chrome_options.add_argument("--disable-dev-shm-usage")

        # Use webdriver-manager to download and manage the ChromeDriver.
        service = ChromeService(ChromeDriverManager().install())
        driver = webdriver.Chrome(service=service, options=chrome_options)

        logger.info(f"Fetching content from URL with Selenium: {page_url}")
        driver.get(page_url)

        # Wait for JavaScript to load content.
        logger.info(f"Waiting {wait_time} seconds for JavaScript to load...")
        time.sleep(wait_time)

        page_source = driver.page_source
        driver.quit()

        # Parse the HTML page.
        soup = BeautifulSoup(page_source, "html.parser")

        # Find all <a> tags with an href attribute.
        zip_links_found = 0
        for link_tag in soup.find_all("a", href=True):
            href = link_tag["href"]

            # Check if the link points to a ZIP file.
            zip_extensions = (".zip",)
            if href.lower().endswith(zip_extensions) & (
                (("csv" in href.lower()) & download_csvs)
                | (("pipe" in href.lower()) & download_pipes)
                | download_all
            ):
                zip_links_found += 1

                # Construct the full URL (handles relative links).
                file_url = urljoin(page_url, href)

                # Extract a clean filename from the URL.
                try:
                    file_name = Path(urlparse(file_url).path).name
                    if not file_name:  # Handle cases where the path ends with /
                        file_name = (
                            f"downloaded_zip_{zip_links_found}{Path(file_url).suffix}"
                        )
                except Exception as e:
                    logger.warning(
                        f"Could not derive filename from URL {file_url}: {e}. Using a generic name."
                    )
                    file_name = (
                        f"zip_file_{zip_links_found}{Path(href).suffix or '.zip'}"
                    )

                # Determine destination subfolder based on the file name.
                subfolder = determine_raw_subfolder(file_name)
                subfolder_path = dest_path / subfolder
                subfolder_path.mkdir(parents=True, exist_ok=True)

                # Download new files or overwrite existing ones based on mode.
                file_path = subfolder_path / file_name
                need_download = not file_path.exists()

                if not need_download and overwrite_mode.lower() in ["always"]:
                    need_download = True

                if not need_download and overwrite_mode.lower() in [
                    "if_newer",
                    "if_size_diff",
                ]:
                    try:
                        headers = {
                            "User-Agent": "Mozilla/5.0 (Windows NT 10.0; Win64; x64) AppleWebKit/537.36 (KHTML, like Gecko) Chrome/90.0.4430.93 Safari/537.36"
                        }
                        head_resp = requests.head(
                            file_url, headers=headers, allow_redirects=True, timeout=30
                        )
                        head_resp.raise_for_status()

                        if overwrite_mode.lower() == "if_newer":
                            last_mod = head_resp.headers.get("Last-Modified")
                            if last_mod is not None:
                                try:
                                    remote_dt = parsedate_to_datetime(last_mod)
                                    local_dt = datetime.utcfromtimestamp(
                                        file_path.stat().st_mtime
                                    )
                                    if remote_dt.tzinfo is None:
                                        remote_dt = remote_dt.replace(tzinfo=None)
                                    # Compare in UTC naive format.
                                    if remote_dt > local_dt:
                                        need_download = True
                                except Exception as e:
                                    logger.warning(
                                        f"Could not parse Last-Modified for {file_name}: {e}"
                                    )
                        if (not need_download) and (
                            overwrite_mode.lower() == "if_size_diff"
                        ):
                            cl = head_resp.headers.get("Content-Length")
                            if cl is not None:
                                try:
                                    remote_size = int(cl)
                                    local_size = file_path.stat().st_size
                                    if remote_size != local_size:
                                        need_download = True
                                except Exception as e:
                                    logger.warning(
                                        f"Size compare failed for {file_name}: {e}"
                                    )
                    except requests.exceptions.RequestException as e:
                        logger.warning(
                            f"HEAD request failed for {file_url}: {e}. Proceeding per overwrite_mode='{overwrite_mode}'."
                        )

                if need_download:
                    logger.info(f"Downloading {file_url} to {file_path}...")
                    try:
                        # Specify a user agent for the download request.
                        headers = {
                            "User-Agent": "Mozilla/5.0 (Windows NT 10.0; Win64; x64) AppleWebKit/537.36 (KHTML, like Gecko) Chrome/90.0.4430.93 Safari/537.36"
                        }
                        # Stream file content to the local file.
                        file_response = requests.get(
                            file_url, headers=headers, stream=True, timeout=60
                        )
                        file_response.raise_for_status()
                        with open(file_path, "wb") as f:
                            for chunk in file_response.iter_content(chunk_size=8192):
                                f.write(chunk)

                        logger.info(f"Successfully downloaded {file_name}")

                        # Pause between downloads.
                        time.sleep(pause_length)

                    except requests.exceptions.RequestException as e:
                        logger.error(f"Error downloading {file_url}: {e}")
                    except IOError as e:
                        logger.error(
                            f"Error saving file {file_name} to {file_path}: {e}"
                        )
                else:
                    logger.info(
                        f"File {file_path} already exists. Skipping download (overwrite_mode='{overwrite_mode}')."
                    )

        if zip_links_found == 0:
            logger.info("No ZIP links found on the page.")

    except Exception as e:  # Catch WebDriver and other general errors.
        logger.error(f"An unexpected error occurred: {e}")


# Main routine
if __name__ == "__main__":

    logging.basicConfig(
        level=logging.INFO,
        format="%(asctime)s - %(levelname)s - %(message)s",
    )

    # Base URLs.
    mlar_base_url = "https://ffiec.cfpb.gov/data-publication/modified-lar"
    snapshot_base_url = "https://ffiec.cfpb.gov/data-publication/snapshot-national-loan-level-dataset"
    one_year_base_url = "https://ffiec.cfpb.gov/data-publication/one-year-national-loan-level-dataset"
    three_year_base_url = "https://ffiec.cfpb.gov/data-publication/three-year-national-loan-level-dataset"
    historical_url = "https://www.consumerfinance.gov/data-research/hmda/historic-data/?geo=nationwide&records=all-records&field_descriptions=codes"

    # Download parameters
    download_mlar = False
    min_static_year = 2018
    max_static_year = 2024
    download_folder = "./data/raw"  # Destination folder for downloads.

    # # Download static files.
    # for year in range(min_static_year, max_static_year + 1):
    #     for base_url in [snapshot_base_url, one_year_base_url, three_year_base_url]:
    #         target_url = base_url + f"/{year}"
    #         download_zip_files_from_url(target_url, download_folder)

    # # Download MLAR files (currently excludes headers)
    # if download_mlar:
    #     for year in range(min_static_year, max_static_year + 1):
    #         target_url = mlar_base_url + f"/{year}"
    #         download_zip_files_from_url(target_url, download_folder, download_all=True)

    # # Download historical files (2007–2017).
    # target_url = historical_url
    # download_zip_files_from_url(target_url, download_folder, download_all=True)

    # Update file list
    update_file_list(Path('./data').resolve())
>>>>>>> 1f64b80a
<|MERGE_RESOLUTION|>--- conflicted
+++ resolved
@@ -1,4 +1,3 @@
-<<<<<<< HEAD
 # Import required libraries
 import requests
 from bs4 import BeautifulSoup
@@ -13,6 +12,7 @@
 import re
 from email.utils import parsedate_to_datetime
 from datetime import datetime
+import polars as pl
 
 
 logger = logging.getLogger(__name__)
@@ -252,297 +252,6 @@
 
 # Main routine
 if __name__ == "__main__":
-    logging.basicConfig(
-        level=logging.INFO,
-        format="%(asctime)s - %(levelname)s - %(message)s",
-    )
-    # Base URLs.
-    mlar_base_url = "https://ffiec.cfpb.gov/data-publication/modified-lar"
-    snapshot_base_url = (
-        "https://ffiec.cfpb.gov/data-publication/snapshot-national-loan-level-dataset"
-    )
-    one_year_base_url = (
-        "https://ffiec.cfpb.gov/data-publication/one-year-national-loan-level-dataset"
-    )
-    three_year_base_url = (
-        "https://ffiec.cfpb.gov/data-publication/three-year-national-loan-level-dataset"
-    )
-    historical_url = "https://www.consumerfinance.gov/data-research/hmda/historic-data/?geo=nationwide&records=all-records&field_descriptions=codes"
-
-    # Download parameters.
-    min_static_year = 2024
-    max_static_year = 2024
-    download_folder = "./data/raw"  # Destination folder for downloads.
-
-    # Download static files.
-    for year in range(min_static_year, max_static_year + 1):
-        for base_url in [snapshot_base_url, one_year_base_url, three_year_base_url]:
-            target_url = base_url + f"/{year}"
-            download_zip_files_from_url(target_url, download_folder)
-
-    # Download MLAR files (currently excludes headers).
-    for year in range(2018, 2024 + 1):
-        target_url = mlar_base_url + f"/{year}"
-        download_zip_files_from_url(target_url, download_folder, download_all=True)
-
-    # Download historical files (2007–2017).
-    target_url = historical_url
-    download_zip_files_from_url(target_url, download_folder, download_all=True)
-=======
-# Import required libraries
-import requests
-from bs4 import BeautifulSoup
-from urllib.parse import urljoin, urlparse
-from pathlib import Path
-import logging
-import time
-from selenium import webdriver
-from selenium.webdriver.chrome.service import Service as ChromeService
-from webdriver_manager.chrome import ChromeDriverManager  # Automates driver management
-from selenium.webdriver.chrome.options import Options
-import re
-from email.utils import parsedate_to_datetime
-from datetime import datetime
-import polars as pl
-
-
-logger = logging.getLogger(__name__)
-
-
-# Determine subfolder for an HMDA filename
-def determine_raw_subfolder(file_name: str) -> str:
-    """
-    Route downloaded ZIP files into subfolders under data/raw based on filename.
-
-    Returns one of: 'loans', 'msamd', 'panel', 'transmissal_series', 'misc'.
-    """
-    name = file_name.lower()
-
-    # MSAMD geography files.
-    if "msamd" in name:
-        return "msamd"
-
-    # Transmittal Series (TS).
-    if (
-        ("public_ts" in name)
-        or ("transmiss" in name)
-        or re.search(r"(^|[_-])ts([_-]|$)", name)
-    ):
-        return "transmissal_series"
-
-    # Panel files.
-    if ("public_panel" in name) or re.search(r"(^|[_-])panel([_-]|$)", name):
-        return "panel"
-
-    # Loan files (LAR/MLAR/nationwide loan-level).
-    if (
-        ("mlar" in name)
-        or ("public_lar" in name)
-        or re.search(r"(^|[_-])lar([_-]|$)", name)
-        or ("nationwide" in name)
-    ):
-        return "loans"
-
-    # Other miscellaneous assets.
-    if ("arid2017" in name) or ("avery" in name):
-        return "misc"
-
-    # Default catch-all.
-    return "misc"
-
-
-# Download ZIP files from a URL
-def download_zip_files_from_url(
-    page_url: str,
-    destination_folder: str,
-    pause_length: int = 5,
-    wait_time: int = 10,
-    download_csvs: bool = True,
-    download_pipes: bool = False,
-    download_all: bool = False,
-    overwrite_mode: str = "skip",
-):
-    """
-    Find all ZIP links on a webpage (after JavaScript rendering) and download
-    them to a specified folder.
-
-    Note: Selenium is used because the requests package returns only a blank
-    HTML template for HMDA pages.
-
-    Args:
-        page_url (str): URL to scrape for ZIP links.
-        destination_folder (str): Folder where ZIP files will be downloaded.
-        pause_length (int): Seconds to pause between downloads.
-        wait_time (int): Seconds to wait for JavaScript to load.
-        overwrite_mode (str): Behavior if the destination file exists.
-            - 'skip' (default): do not re-download
-            - 'always': always re-download and overwrite
-            - 'if_newer': re-download if server Last-Modified is newer than local mtime
-            - 'if_size_diff': re-download if server Content-Length differs from local size
-    """
-
-    try:
-        # Ensure the destination folder exists.
-        dest_path = Path(destination_folder)
-        dest_path.mkdir(parents=True, exist_ok=True)
-
-        # Set up the Selenium WebDriver.
-        chrome_options = Options()
-        chrome_options.add_argument("--headless")  # Run Chrome in headless mode.
-        chrome_options.add_argument("--no-sandbox")
-        chrome_options.add_argument("--disable-dev-shm-usage")
-
-        # Use webdriver-manager to download and manage the ChromeDriver.
-        service = ChromeService(ChromeDriverManager().install())
-        driver = webdriver.Chrome(service=service, options=chrome_options)
-
-        logger.info(f"Fetching content from URL with Selenium: {page_url}")
-        driver.get(page_url)
-
-        # Wait for JavaScript to load content.
-        logger.info(f"Waiting {wait_time} seconds for JavaScript to load...")
-        time.sleep(wait_time)
-
-        page_source = driver.page_source
-        driver.quit()
-
-        # Parse the HTML page.
-        soup = BeautifulSoup(page_source, "html.parser")
-
-        # Find all <a> tags with an href attribute.
-        zip_links_found = 0
-        for link_tag in soup.find_all("a", href=True):
-            href = link_tag["href"]
-
-            # Check if the link points to a ZIP file.
-            zip_extensions = (".zip",)
-            if href.lower().endswith(zip_extensions) & (
-                (("csv" in href.lower()) & download_csvs)
-                | (("pipe" in href.lower()) & download_pipes)
-                | download_all
-            ):
-                zip_links_found += 1
-
-                # Construct the full URL (handles relative links).
-                file_url = urljoin(page_url, href)
-
-                # Extract a clean filename from the URL.
-                try:
-                    file_name = Path(urlparse(file_url).path).name
-                    if not file_name:  # Handle cases where the path ends with /
-                        file_name = (
-                            f"downloaded_zip_{zip_links_found}{Path(file_url).suffix}"
-                        )
-                except Exception as e:
-                    logger.warning(
-                        f"Could not derive filename from URL {file_url}: {e}. Using a generic name."
-                    )
-                    file_name = (
-                        f"zip_file_{zip_links_found}{Path(href).suffix or '.zip'}"
-                    )
-
-                # Determine destination subfolder based on the file name.
-                subfolder = determine_raw_subfolder(file_name)
-                subfolder_path = dest_path / subfolder
-                subfolder_path.mkdir(parents=True, exist_ok=True)
-
-                # Download new files or overwrite existing ones based on mode.
-                file_path = subfolder_path / file_name
-                need_download = not file_path.exists()
-
-                if not need_download and overwrite_mode.lower() in ["always"]:
-                    need_download = True
-
-                if not need_download and overwrite_mode.lower() in [
-                    "if_newer",
-                    "if_size_diff",
-                ]:
-                    try:
-                        headers = {
-                            "User-Agent": "Mozilla/5.0 (Windows NT 10.0; Win64; x64) AppleWebKit/537.36 (KHTML, like Gecko) Chrome/90.0.4430.93 Safari/537.36"
-                        }
-                        head_resp = requests.head(
-                            file_url, headers=headers, allow_redirects=True, timeout=30
-                        )
-                        head_resp.raise_for_status()
-
-                        if overwrite_mode.lower() == "if_newer":
-                            last_mod = head_resp.headers.get("Last-Modified")
-                            if last_mod is not None:
-                                try:
-                                    remote_dt = parsedate_to_datetime(last_mod)
-                                    local_dt = datetime.utcfromtimestamp(
-                                        file_path.stat().st_mtime
-                                    )
-                                    if remote_dt.tzinfo is None:
-                                        remote_dt = remote_dt.replace(tzinfo=None)
-                                    # Compare in UTC naive format.
-                                    if remote_dt > local_dt:
-                                        need_download = True
-                                except Exception as e:
-                                    logger.warning(
-                                        f"Could not parse Last-Modified for {file_name}: {e}"
-                                    )
-                        if (not need_download) and (
-                            overwrite_mode.lower() == "if_size_diff"
-                        ):
-                            cl = head_resp.headers.get("Content-Length")
-                            if cl is not None:
-                                try:
-                                    remote_size = int(cl)
-                                    local_size = file_path.stat().st_size
-                                    if remote_size != local_size:
-                                        need_download = True
-                                except Exception as e:
-                                    logger.warning(
-                                        f"Size compare failed for {file_name}: {e}"
-                                    )
-                    except requests.exceptions.RequestException as e:
-                        logger.warning(
-                            f"HEAD request failed for {file_url}: {e}. Proceeding per overwrite_mode='{overwrite_mode}'."
-                        )
-
-                if need_download:
-                    logger.info(f"Downloading {file_url} to {file_path}...")
-                    try:
-                        # Specify a user agent for the download request.
-                        headers = {
-                            "User-Agent": "Mozilla/5.0 (Windows NT 10.0; Win64; x64) AppleWebKit/537.36 (KHTML, like Gecko) Chrome/90.0.4430.93 Safari/537.36"
-                        }
-                        # Stream file content to the local file.
-                        file_response = requests.get(
-                            file_url, headers=headers, stream=True, timeout=60
-                        )
-                        file_response.raise_for_status()
-                        with open(file_path, "wb") as f:
-                            for chunk in file_response.iter_content(chunk_size=8192):
-                                f.write(chunk)
-
-                        logger.info(f"Successfully downloaded {file_name}")
-
-                        # Pause between downloads.
-                        time.sleep(pause_length)
-
-                    except requests.exceptions.RequestException as e:
-                        logger.error(f"Error downloading {file_url}: {e}")
-                    except IOError as e:
-                        logger.error(
-                            f"Error saving file {file_name} to {file_path}: {e}"
-                        )
-                else:
-                    logger.info(
-                        f"File {file_path} already exists. Skipping download (overwrite_mode='{overwrite_mode}')."
-                    )
-
-        if zip_links_found == 0:
-            logger.info("No ZIP links found on the page.")
-
-    except Exception as e:  # Catch WebDriver and other general errors.
-        logger.error(f"An unexpected error occurred: {e}")
-
-
-# Main routine
-if __name__ == "__main__":
 
     logging.basicConfig(
         level=logging.INFO,
@@ -579,5 +288,4 @@
     # download_zip_files_from_url(target_url, download_folder, download_all=True)
 
     # Update file list
-    update_file_list(Path('./data').resolve())
->>>>>>> 1f64b80a
+    update_file_list(Path('./data').resolve())