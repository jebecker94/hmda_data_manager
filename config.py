<<<<<<< HEAD
# -*- coding: utf-8 -*-
"""
Created on Sun Dec 29 08:46:50 2024
@author: Jebecker3
"""

# Import Packages
from decouple import config
from pathlib import Path

# Specific Data Folders
PROJECT_DIR = Path(config("PROJECT_DIR", default=Path.cwd()))
DATA_DIR = Path(config("DATA_DIR", default=PROJECT_DIR / "data"))
RAW_DIR = Path(config("HMDA_RAW_DIR", default=DATA_DIR / "raw"))
CLEAN_DIR = Path(config("HMDA_CLEAN_DIR", default=DATA_DIR / "clean"))
=======
# -*- coding: utf-8 -*-
"""
Created on Sun Dec 29 08:46:50 2024
@author: Jebecker3
"""

# Import Packages
from decouple import config
from pathlib import Path

# Specific Data Folders
PROJECT_DIR = Path(config("PROJECT_DIR", default=Path(__file__).parent))
DATA_DIR = Path(config("DATA_DIR", default=PROJECT_DIR / "data"))
RAW_DIR = Path(config("HMDA_RAW_DIR", default=DATA_DIR / "raw"))
CLEAN_DIR = Path(config("HMDA_CLEAN_DIR", default=DATA_DIR / "clean"))
>>>>>>> 1f64b80a
<|MERGE_RESOLUTION|>--- conflicted
+++ resolved
@@ -1,20 +1,3 @@
-<<<<<<< HEAD
-# -*- coding: utf-8 -*-
-"""
-Created on Sun Dec 29 08:46:50 2024
-@author: Jebecker3
-"""
-
-# Import Packages
-from decouple import config
-from pathlib import Path
-
-# Specific Data Folders
-PROJECT_DIR = Path(config("PROJECT_DIR", default=Path.cwd()))
-DATA_DIR = Path(config("DATA_DIR", default=PROJECT_DIR / "data"))
-RAW_DIR = Path(config("HMDA_RAW_DIR", default=DATA_DIR / "raw"))
-CLEAN_DIR = Path(config("HMDA_CLEAN_DIR", default=DATA_DIR / "clean"))
-=======
 # -*- coding: utf-8 -*-
 """
 Created on Sun Dec 29 08:46:50 2024
@@ -29,5 +12,4 @@
 PROJECT_DIR = Path(config("PROJECT_DIR", default=Path(__file__).parent))
 DATA_DIR = Path(config("DATA_DIR", default=PROJECT_DIR / "data"))
 RAW_DIR = Path(config("HMDA_RAW_DIR", default=DATA_DIR / "raw"))
-CLEAN_DIR = Path(config("HMDA_CLEAN_DIR", default=DATA_DIR / "clean"))
->>>>>>> 1f64b80a
+CLEAN_DIR = Path(config("HMDA_CLEAN_DIR", default=DATA_DIR / "clean"))