--- conflicted
+++ resolved
@@ -1,4 +1,3 @@
-<<<<<<< HEAD
 # Import Packages
 import ast
 import io
@@ -445,6 +444,7 @@
 
 
 # Destring HMDA Columns
+def destring_hmda_cols_post2018(lf):
 def destring_hmda_cols_post2018(lf):
     """
     Destring numeric HMDA variables after 2018.
@@ -1444,1452 +1444,4 @@
     out = apply_plausibility_filters_polars(out, bounds=bounds)
     out = clean_rate_spread_polars(out, post2018=post2018)
     out = flag_outliers_basic_polars(out)
-    return out
-=======
-# Import Packages
-import ast
-import io
-import logging
-import subprocess
-import zipfile
-from csv import Sniffer
-from pathlib import Path
-from typing import Optional, Sequence, Tuple
-import pandas as pd
-import polars as pl
-import pyarrow as pa
-
-
-logger = logging.getLogger(__name__)
-
-
-# Get Delimiter
-def get_delimiter(file_path: Path | str, bytes: int = 4096) -> str:
-    """Determine the delimiter used in a delimited text file.
-
-    Parameters
-    ----------
-    file_path : Path | str
-        Path to the delimited text file.
-    bytes : int, optional
-        Number of bytes to read for delimiter detection. Defaults to 4096.
-
-    Returns
-    -------
-    str
-        Detected delimiter character.
-    """
-
-    # Initialize CSV Sniffer
-    sniffer = Sniffer()
-
-    # Open File
-    data = io.open(file_path, mode="r", encoding="latin-1").read(bytes)
-
-    # Find Delimiter
-    delimiter = sniffer.sniff(data).delimiter
-
-    # Return Delimiter
-    return delimiter
-
-
-# Get File Schema
-def get_file_schema(
-    schema_file: Path | str, schema_type: str = "pyarrow"
-) -> pa.Schema | dict[str, str] | dict[str, pl.DataType]:
-    """Convert the CFPB HMDA schema to a specified representation.
-
-    Parameters
-    ----------
-    schema_file : Path | str
-        Path to the CFPB HMDA schema HTML file.
-    schema_type : str, optional
-        Desired schema representation: ``"pyarrow"``, ``"pandas"`` or
-        ``"polars"``. Defaults to ``"pyarrow"``.
-
-    Returns
-    -------
-    pa.Schema | dict[str, str] | dict[str, pl.DataType]
-        Schema compatible with the requested ``schema_type``.
-
-    Raises
-    ------
-    ValueError
-        If ``schema_type`` is not one of the supported options.
-    """
-
-    # Check Schema Type
-    if schema_type not in ["pyarrow", "pandas", "polars"]:
-        raise ValueError(
-            'The schema type must be either "pyarrow" or "pandas" or "polars".'
-        )
-
-    # Load the schema file
-    df = pd.read_html(schema_file)[0]
-
-    # Get Field Column
-    FieldVar = "Field"
-    if "Field" not in df.columns:
-        FieldVar = "Fields"
-
-    LengthVar = "Max Length"
-    if "Max Length" not in df.columns:
-        LengthVar = "Maximum Length"
-
-    # Convert the schema to a PyArrow schema
-    if schema_type == "pyarrow":
-        schema = []
-        for _, row in df.iterrows():
-            pa_type = pa.string()
-            if row["Type"] == "Numeric":
-                pa_type = pa.float64()
-            if (row["Type"] == "Numeric") & (row[LengthVar] <= 4):
-                pa_type = pa.int16()
-            if (row["Type"] == "Numeric") & (row[LengthVar] > 4):
-                pa_type = pa.int32()
-            if (row["Type"] == "Numeric") & (row[LengthVar] > 9):
-                pa_type = pa.int64()
-            schema.append((row[FieldVar], pa_type))
-        schema = pa.schema(schema)
-
-    # Convert the schema to a Pandas schema
-    elif schema_type == "pandas":
-        schema = {}
-        for _, row in df.iterrows():
-            pd_type = "str"
-            if row["Type"] == "Numeric":
-                pd_type = "Float64"
-            if (row["Type"] == "Numeric") & (row[LengthVar] <= 4):
-                pd_type = "Int16"
-            if (row["Type"] == "Numeric") & (row[LengthVar] > 4):
-                pd_type = "Int32"
-            if (row["Type"] == "Numeric") & (row[LengthVar] > 9):
-                pd_type = "Int64"
-            schema[row[FieldVar]] = pd_type
-
-    # Convert the schema to a Polars schema
-    elif schema_type == "polars":
-        schema: dict[str, pl.DataType] = {}
-        for _, row in df.iterrows():
-            pl_type: pl.DataType = pl.String
-            if row["Type"] == "Numeric":
-                pl_type = pl.Float64
-            if (row["Type"] == "Numeric") & (row[LengthVar] <= 4):
-                pl_type = pl.Int16
-            if (row["Type"] == "Numeric") & (row[LengthVar] > 4):
-                pl_type = pl.Int32
-            if (row["Type"] == "Numeric") & (row[LengthVar] > 9):
-                pl_type = pl.Int64
-            schema[row[FieldVar]] = pl_type
-
-    # Return the schema
-    return schema
-
-
-# Replace Column Names in CSV
-def replace_csv_column_names(
-    csv_file: Path | str, column_name_mapper: dict[str, str] | None = None
-) -> None:
-    """Replace column headers in a CSV file based on a mapping.
-
-    Parameters
-    ----------
-    csv_file : Path | str
-        Path to the CSV file whose header should be updated.
-    column_name_mapper : dict[str, str] | None, optional
-        Mapping from existing header names to replacement names.
-
-    Returns
-    -------
-    None
-        The CSV file is modified in place.
-    """
-
-    if column_name_mapper is None:
-        column_name_mapper = {}
-
-    # Get File Delimiter
-    delimiter = get_delimiter(csv_file, bytes=16000)
-
-    # Read First Line
-    with open(csv_file, "r") as f:
-        first_line = f.readline().strip()
-
-    # Replace Column Names
-    first_line_items = first_line.split(delimiter)
-    new_first_line_items = []
-    for first_line_item in first_line_items:
-        for key, item in column_name_mapper.items():
-            if first_line_item == key:
-                first_line_item = item
-        new_first_line_items.append(first_line_item)
-    new_first_line = delimiter.join(new_first_line_items)
-
-    # Write New First Line and Copy Rest of File
-    with open(csv_file, "r") as f:
-        lines = f.readlines()
-    lines[0] = new_first_line + "\n"
-    with open(csv_file, "w") as f:
-        f.writelines(lines)
-
-
-# Unzip HMDA Data
-def unzip_hmda_file(
-    zip_file: Path | str, raw_folder: Path | str, replace: bool = False
-) -> Path:
-    """Extract a compressed HMDA archive.
-
-    Parameters
-    ----------
-    zip_file : Path | str
-        Path to the ``.zip`` archive containing HMDA data.
-    raw_folder : Path | str
-        Directory where extracted files will be written.
-    replace : bool, optional
-        If ``True`` existing extracted files will be overwritten. Defaults to
-        ``False``.
-
-    Returns
-    -------
-    Path
-        Path to the extracted delimited file.
-    """
-
-    # Check that File is Zip. If not, check for similar named zip file
-    zip_file = Path(zip_file)
-    raw_folder = Path(raw_folder)
-    if zip_file.suffix.lower() != ".zip":
-        zip_file = zip_file.with_suffix(".zip")
-        if not zip_file.exists():
-            raise ValueError(
-                "The file name was not given as a zip file. Failed to find a comparably-named zip file."
-            )
-
-    # Unzip File
-    with zipfile.ZipFile(zip_file) as z:
-        delimited_files = [
-            x
-            for x in z.namelist()
-            if (x.endswith(".txt") or x.endswith(".csv")) and "/" not in x
-        ]
-        for file in delimited_files:
-            # Unzip if New File Doesn't Exist or Replace Option is On
-            raw_file_name = raw_folder / file
-            if (not raw_file_name.exists()) or replace:
-                # Extract and Create Temporary File
-                logger.info("Extracting file: %s", file)
-                try:
-                    z.extract(file, path=raw_folder)
-                except Exception:
-                    logger.warning(
-                        "Could not unzip file: %s with Python's Zipfile package. Using 7z instead.",
-                        file,
-                    )
-                    unzip_string = "C:/Program Files/7-Zip/7z.exe"
-                    p = subprocess.Popen(
-                        [
-                            unzip_string,
-                            "e",
-                            str(zip_file),
-                            f"-o{raw_folder}",
-                            file,
-                            "-y",
-                        ]
-                    )
-                    p.wait()
-
-            # Convert First Line of Panel Files
-            if "panel" in file:
-                column_name_mapper = {
-                    "topholder_rssd": "top_holder_rssd",
-                    "topholder_name": "top_holder_name",
-                    "upper": "lei",
-                }
-                replace_csv_column_names(
-                    raw_file_name, column_name_mapper=column_name_mapper
-                )
-
-    # Return Raw File Name
-    return raw_file_name
-
-
-# Rename HMDA Columns
-def rename_hmda_columns(
-    df: pd.DataFrame | pl.DataFrame | pl.LazyFrame, df_type: str = "polars"
-) -> pd.DataFrame | pl.DataFrame | pl.LazyFrame:
-    """Standardize HMDA column names across data formats.
-
-    Parameters
-    ----------
-    df : pd.DataFrame | pl.DataFrame | pl.LazyFrame
-        DataFrame with original HMDA column names.
-    df_type : str, optional
-        Indicates the DataFrame library used (``"pandas"`` or ``"polars"``).
-        Defaults to ``"polars"``.
-
-    Returns
-    -------
-    pd.DataFrame | pl.DataFrame | pl.LazyFrame
-        DataFrame with standardized column names.
-    """
-
-    # Column Name Dictionary
-    column_dictionary = {
-        "occupancy": "occupancy_type",
-        "as_of_year": "activity_year",
-        "owner_occupancy": "occupancy_type",
-        "loan_amount_000s": "loan_amount",
-        "census_tract_number": "census_tract",
-        "applicant_income_000s": "income",
-        "derived_msa-md": "msa_md",
-        "derived_msa_md": "msa_md",
-        "msamd": "msa_md",
-        "population": "tract_population",
-        "minority_population": "tract_minority_population_percent",
-        "hud_median_family_income": "ffiec_msa_md_median_family_income",
-        "tract_to_msamd_income": "tract_to_msa_income_percentage",
-        "number_of_owner_occupied_units": "tract_owner_occupied_units",
-        "number_of_1_to_4_family_units": "tract_one_to_four_family_homes",
-    }
-
-    # Rename
-    if df_type == "pandas":
-        df = df.rename(columns=column_dictionary, errors="ignore")
-    elif df_type == "polars":
-        df = df.rename(column_dictionary, strict=False)
-
-    # Return DataFrame
-    return df
-
-
-# Dstring HMDA Columns before 2007
-def destring_hmda_cols_pre2007(df: pl.DataFrame) -> pl.DataFrame:
-    """Convert numeric HMDA columns stored as strings to numeric types.
-
-    Parameters
-    ----------
-    df : pl.DataFrame
-        HMDA data with numeric fields stored as strings.
-
-    Returns
-    -------
-    pl.DataFrame
-        DataFrame with numeric columns converted to numeric dtype.
-    """
-
-    # Numeric and Categorical Columns
-    numeric_columns = [
-        "activity_year",
-        "loan_type",
-        "loan_purpose",
-        "occupancy_type",
-        "loan_amount",
-        "action_taken",
-        "msa_md",
-        "state_code",
-        "county_code",
-        "applicant_race_1",
-        "co_applicant_race_1",
-        "applicant_sex",
-        "co_applicant_sex",
-        "income",
-        "purchaser_type",
-        "denial_reason_1",
-        "denial_reason_2",
-        "denial_reason_3",
-        "edit_status",
-        "sequence_number",
-    ]
-
-    casts = [
-        pl.col(col).cast(pl.Float64, strict=False)
-        for col in numeric_columns
-        if col in df.columns
-    ]
-    if len(casts) > 0:
-        df = df.with_columns(casts)
-
-    return df
-
-
-# Destring HMDA Columns
-def destring_hmda_cols_2007_2017(df):
-    """
-    Destring numeric HMDA columns
-
-    Parameters
-    ----------
-    df : pd.DataFrame, pl.DataFrame, pl.LazyFrame
-        DataFrame to destring.
-
-    Returns
-    -------
-    df : pd.DataFrame, pl.DataFrame, pl.LazyFrame
-        DataFrame with destringed columns.
-
-    """
-
-    # Dsplay Progress
-    logger.info("Destringing HMDA variables")
-
-    # Fix County Code and Census Tract
-    geo_cols = ["state_code", "county_code", "census_tract"]
-    df[geo_cols] = df[geo_cols].apply(pd.to_numeric, errors="coerce")
-    df["state_code"].astype("Int16")
-    df["county_code"] = (1000 * df["state_code"] + df["county_code"]).astype("Int32")
-    df["census_tract"] = (100 * df["census_tract"]).round().astype("Int32")
-    df["census_tract"] = df["census_tract"].astype(str)
-    df["census_tract"] = [x.zfill(6) for x in df["census_tract"]]
-    df["census_tract"] = df["county_code"].astype("str") + df["census_tract"]
-    df["census_tract"] = pd.to_numeric(df["census_tract"], errors="coerce")
-    df["census_tract"] = df["census_tract"].astype("Int64")
-
-    # Numeric and Categorical Columns
-    numeric_columns = [
-        "activity_year",
-        "loan_type",
-        "loan_purpose",
-        "occupancy_type",
-        "loan_amount",
-        "action_taken",
-        "msa_md",
-        "applicant_race_1",
-        "applicant_race_2",
-        "applicant_race_3",
-        "applicant_race_4",
-        "applicant_race_5",
-        "co_applicant_race_1",
-        "co_applicant_race_2",
-        "co_applicant_race_3",
-        "co_applicant_race_4",
-        "co_applicant_race_5",
-        "applicant_sex",
-        "co_applicant_sex",
-        "income",
-        "purchaser_type",
-        "denial_reason_1",
-        "denial_reason_2",
-        "denial_reason_3",
-        "edit_status",
-        "sequence_number",
-        "rate_spread",
-        "tract_population",
-        "tract_minority_population_percent",
-        "ffiec_msa_md_median_family_income",
-        "tract_to_msa_income_percentage",
-        "tract_owner_occupied_units",
-        "tract_one_to_four_family_homes",
-        "tract_median_age_of_housing_units",
-    ]
-
-    # Convert Columns to Numeric
-    for numeric_column in numeric_columns:
-        if numeric_column in df.columns:
-            df[numeric_column] = pd.to_numeric(df[numeric_column], errors="coerce")
-
-    # Return DataFrame
-    return df
-
-
-# Destring HMDA Columns
-def destring_hmda_cols_post2018(lf):
-    """
-    Destring numeric HMDA variables after 2018.
-
-    Parameters
-    ----------
-    lf : pl.DataFrame or pl.LazyFrame
-        HMDA data with numeric columns represented as strings.
-
-    Returns
-    -------
-    lf : pl.DataFrame or pl.LazyFrame
-        DataFrame with numeric fields cast to appropriate numeric types.
-
-    """
-
-    # Dsplay Progress
-    logger.info("Destringing HMDA variables")
-
-    # Replace Exempt w/ -99999
-    exempt_cols = [
-        "combined_loan_to_value_ratio",
-        "interest_rate",
-        "rate_spread",
-        "loan_term",
-        "prepayment_penalty_term",
-        "intro_rate_period",
-        "income",
-        "multifamily_affordable_units",
-        "property_value",
-        "total_loan_costs",
-        "total_points_and_fees",
-        "origination_charges",
-        "discount_points",
-        "lender_credits",
-    ]
-    for exempt_col in exempt_cols:
-        lf = lf.with_columns(
-            pl.col(exempt_col).replace("Exempt", "-99999").alias(exempt_col)
-        )
-        lf = lf.cast({exempt_col: pl.Float64}, strict=False)
-
-    # Clean Units
-    replace_column = "total_units"
-    lf = lf.with_columns(
-        pl.col(replace_column)
-        .replace(["5-24", "25-49", "50-99", "100-149", ">149"], [5, 6, 7, 8, 9])
-        .alias(replace_column)
-    )
-    lf = lf.cast({replace_column: pl.Float64}, strict=False)
-
-    # Clean Age
-    for replace_column in ["applicant_age", "co_applicant_age"]:
-        lf = lf.with_columns(
-            pl.col(replace_column)
-            .replace(
-                ["<25", "25-34", "35-44", "45-54", "55-64", "65-74", ">74"],
-                [1, 2, 3, 4, 5, 6, 7],
-            )
-            .alias(replace_column)
-        )
-        lf = lf.cast({replace_column: pl.Float64}, strict=False)
-
-    # Clean Age Dummy Variables
-    for replace_column in ["applicant_age_above_62", "co_applicant_age_above_62"]:
-        lf = lf.with_columns(
-            pl.col(replace_column)
-            .replace(
-                ["No", "no", "NO", "Yes", "yes", "YES", "Na", "na", "NA"],
-                [0, 0, 0, 1, 1, 1, None, None, None],
-            )
-            .alias(replace_column)
-        )
-        lf = lf.cast({replace_column: pl.Float64}, strict=False)
-
-    # Clean Debt-to-Income
-    replace_column = "debt_to_income_ratio"
-    lf = lf.with_columns(
-        pl.col(replace_column)
-        .replace(
-            ["<20%", "20%-<30%", "30%-<36%", "50%-60%", ">60%", "Exempt"],
-            [10, 20, 30, 50, 60, -99999],
-        )
-        .alias(replace_column)
-    )
-    lf = lf.cast({replace_column: pl.Float64}, strict=False)
-
-    # Clean Conforming Loan Limit
-    replace_column = "conforming_loan_limit"
-    lf = lf.with_columns(
-        pl.col(replace_column)
-        .replace(["NC", "C", "U", "NA"], [0, 1, 1111, -1111])
-        .alias(replace_column)
-    )
-    lf = lf.cast({replace_column: pl.Float64}, strict=False)
-
-    # Numeric and Categorical Columns
-    numeric_columns = [
-        "loan_type",
-        "loan_purpose",
-        "occupancy_type",
-        "loan_amount",
-        "action_taken",
-        "msa_md",
-        "county_code",
-        "applicant_race_1",
-        "applicant_race_2",
-        "applicant_race_3",
-        "applicant_race_4",
-        "applicant_race_5",
-        "co_applicant_race_1",
-        "co_applicant_race_2",
-        "co_applicant_race_3",
-        "co_applicant_race_4",
-        "co_applicant_race_5",
-        "applicant_ethnicity_1",
-        "applicant_ethnicity_2",
-        "applicant_ethnicity_3",
-        "applicant_ethnicity_4",
-        "applicant_ethnicity_5",
-        "co_applicant_ethnicity_1",
-        "co_applicant_ethnicity_2",
-        "co_applicant_ethnicity_3",
-        "co_applicant_ethnicity_4",
-        "co_applicant_ethnicity_5",
-        "applicant_sex",
-        "co_applicant_sex",
-        "income",
-        "purchaser_type",
-        "submission_of_application",
-        "initially_payable_to_institution",
-        "aus_1",
-        "aus_2",
-        "aus_3",
-        "aus_4",
-        "aus_5",
-        "denial_reason_1",
-        "denial_reason_2",
-        "denial_reason_3",
-        "denial_reason_4",
-        "edit_status",
-        "sequence_number",
-        "rate_spread",
-        "tract_population",
-        "tract_minority_population_percent",
-        "ffiec_msa_md_median_family_income",
-        "tract_to_msa_income_percentage",
-        "tract_owner_occupied_units",
-        "tract_one_to_four_family_homes",
-        "tract_median_age_of_housing_units",
-    ]
-    # Convert Columns to Numeric
-    for numeric_column in numeric_columns:
-        if numeric_column in lf.collect_schema().names():
-            lf = lf.cast({numeric_column: pl.Float64}, strict=False)
-
-    # Return DataFrame
-    return lf
-
-
-# Rename HMDA Columns
-def split_and_save_tract_variables(df, save_folder, file_name):
-    """
-    Split and save tract variables from the HMDA data frame.
-
-    Parameters
-    ----------
-    df : pd.DataFrame, pl.DataFrame, pl.LazyFrame
-        Data with tract variables.
-    save_folder : str
-        Folder to save the tract variables.
-    file_name : str
-        File name to save the tract variables.
-
-    Returns
-    -------
-    df : pd.DataFrame, pl.DataFrame, pl.LazyFrame
-        Data frame without the tract variables.
-
-    """
-
-    # Check DataFrame Type
-    if not isinstance(df, [pd.DataFrame, pl.DataFrame, pl.LazyFrame]):
-        raise ValueError(
-            "The input dataframe must be a pandas DataFrame, polars lazyframe, or polars dataframe."
-        )
-
-    # Column Name Dictionary
-    tract_variables = [
-        "tract_population",
-        "tract_minority_population_percent",
-        "ffiec_msa_md_median_family_income",
-        "tract_to_msa_income_percentage",
-        "tract_owner_occupied_units",
-        "tract_one_to_four_family_homes",
-        "tract_median_age_of_housing_units",
-    ]
-    tract_variables = [x for x in tract_variables if x in df.columns]
-
-    # Pandas Implementation
-    if isinstance(df, pd.DataFrame):
-        # Convert Columns to Numeric
-        for tract_variable in tract_variables:
-            df[tract_variable] = pd.to_numeric(df[tract_variable], errors="coerce")
-
-        # Separate and DropExisting Tract Variables
-        if len(tract_variables) > 0:
-            # Separate Tract Variables
-            df_tract = df[
-                ["activity_year", "census_tract"] + tract_variables
-            ].drop_duplicates()
-            df_tract.to_parquet(
-                f"{save_folder}/tract_variables/tract_vars_{file_name}.parquet",
-                index=False,
-            )
-
-            # Drop Tract Variables and Return DataFrame
-            df = df.drop(columns=tract_variables)
-
-    # Polars Implementation
-    elif isinstance(df, pl.DataFrame) | isinstance(df, pl.LazyFrame):
-        # Convert Columns to Numeric
-        for tract_variable in tract_variables:
-            df = df.with_columns(pl.col(tract_variable).cast(pl.Float64))
-
-        # Separate and Drop Existing Tract Variables
-        if len(tract_variables) > 0:
-            # Separate Tract Variables
-            df_tract = df.select(
-                ["activity_year", "census_tract"] + tract_variables
-            ).drop_duplicates()
-            df_tract.write_parquet(
-                f"{save_folder}/tract_variables/tract_vars_{file_name}.parquet"
-            )
-
-            # Drop Tract Variables and Return DataFrame
-            df = df.drop(tract_variables)
-
-    # Return DataFrame
-    return df
-
-
-# Prepare for Stata
-def downcast_hmda_variables(df):
-    """
-    Downcast HMDA variables
-
-    Parameters
-    ----------
-    df : pandas DataFrame
-        DataFrame whose numeric columns should be downcast to smaller dtypes.
-
-    Returns
-    -------
-    df : pandas DataFrame
-        DataFrame with downcasted numeric columns.
-
-    """
-
-    # Downcast Numeric Types
-    # for col in df.columns :
-    #     try :
-    #         df[col] = df[col].astype('Int16')
-    #     except (TypeError, OverflowError) :
-    #         print('Cannot downcast variable:', col)
-    for col in ["msa_md", "county_code", "sequence_number"]:
-        if col in df.columns:
-            df[col] = df[col].astype("Int32")
-
-    # Return DataFrame and Labels
-    return df
-
-
-# Save to Stata
-def save_file_to_stata(file: Path) -> None:
-    """Convert a Parquet file to Stata format.
-
-    Parameters
-    ----------
-    file : Path
-        Path to the Parquet file to convert.
-
-    Returns
-    -------
-    None
-        This function saves the converted file and does not return anything.
-    """
-
-    df = pd.read_parquet(file)
-    df, variable_labels, value_labels = prepare_hmda_for_stata(df)
-    save_file_dta = file.with_suffix(".dta")
-    df.to_stata(
-        save_file_dta,
-        write_index=False,
-        variable_labels=variable_labels,
-        value_labels=value_labels,
-    )
-
-
-# Prepare for Stata
-def prepare_hmda_for_stata(
-    df,
-    labels_folder=None,
-    value_label_file=None,
-    variable_label_file=None,
-    ):
-    """
-    Create variable and value labels to save DTA files for stata.
-
-    Parameters
-    ----------
-    df : pandas DataFrame
-        Data.
-
-    Returns
-    -------
-    df : pandas DataFrame
-        Data cleaned for stata format.
-    variable_labels : dictionary
-        Labels for variables in the data.
-    value_labels : dictionary
-        Labels for values in the data.
-
-    """
-
-    if labels_folder is None:
-        labels_folder = Path(__file__).parent / "labels"
-    labels_folder.mkdir(parents=True, exist_ok=True)
-
-    # Set Value and Variable Label Files if missing
-    if value_label_file is None:
-        value_label_file = labels_folder / "hmda_value_labels.txt"
-    if variable_label_file is None:
-        variable_label_file = labels_folder / "hmda_variable_labels.txt"
-
-    # Read Value Labels
-    with open(value_label_file, "r") as f:
-        value_labels = ast.literal_eval(f.read())
-
-    # Read Variable Labels
-    with open(variable_label_file, "r") as f:
-        variable_labels = ast.literal_eval(f.read())
-
-    # Trim Value and Variable Labels
-    variable_labels = {
-        key[0:32].replace("-", "_"): value[0:80]
-        for key, value in variable_labels.items()
-        if key in df.columns
-    }
-    value_labels = {
-        key[0:32].replace("-", "_"): value
-        for key, value in value_labels.items()
-        if key in df.columns
-    }
-    df.columns = [x[0:32].replace("-", "_") for x in df.columns]
-
-    # Downcast Numeric Types
-    vl = [key for key, value in value_labels.items()]
-    for col in vl + ["activity_year"]:
-        try:
-            df[col] = df[col].astype("Int16")
-        except (TypeError, OverflowError):
-            logger.warning("Cannot downcast variable: %s", col)
-    for col in ["msa_md", "county_code", "sequence_number"]:
-        if col in df.columns:
-            df[col] = df[col].astype("Int32")
-
-    # Return DataFrame and Labels
-    return df, variable_labels, value_labels
-
-
-# HMDA cleaning utilities migrated from misc_cleaning_functions.py
-def replace_na_like_values(
-    df: pd.DataFrame,
-    columns: Sequence[str],
-    na_like: Sequence[str] = ("NA", "N/A", "Exempt", "Not Applicable", "NA   ", "nan"),
-) -> pd.DataFrame:
-    """Replace NA-like string tokens in the specified ``columns`` with ``pd.NA``.
-
-    Parameters
-    ----------
-    df : pandas.DataFrame
-        Input DataFrame that will be copied before modification.
-    columns : Sequence[str]
-        Column names to scan for NA-like tokens.
-    na_like : Sequence[str], optional
-        String tokens to treat as missing values. Defaults to common HMDA
-        placeholders such as ``"NA"`` and ``"Exempt"``.
-
-    Returns
-    -------
-    pandas.DataFrame
-        Copy of ``df`` with the requested replacements applied.
-    """
-
-    columns_to_update = [column for column in columns if column in df.columns]
-    if not columns_to_update:
-        return df.copy()
-
-    out = df.copy()
-    replacements = list(na_like)
-    out[columns_to_update] = out[columns_to_update].apply(
-        lambda s: s.replace(replacements, pd.NA)
-    )
-    return out
-
-
-def replace_na_like_values_polars(
-    df: pl.DataFrame,
-    columns: Sequence[str],
-    na_like: Sequence[str] = ("NA", "N/A", "Exempt", "Not Applicable", "NA   ", "nan"),
-) -> pl.DataFrame:
-    """Polars equivalent of :func:`replace_na_like_values`."""
-
-    columns_to_update = [column for column in columns if column in df.columns]
-    if not columns_to_update:
-        return df.clone()
-
-    replacements = list(na_like)
-    return df.with_columns(
-        [
-            pl.col(column)
-            .replace(replacements, [None] * len(replacements))
-            .alias(column)
-            for column in columns_to_update
-        ]
-    )
-
-
-def coerce_numeric_columns(
-    df: pd.DataFrame,
-    numeric_columns: Sequence[str],
-) -> pd.DataFrame:
-    """Convert the provided ``numeric_columns`` to numeric dtype when possible."""
-
-    out = df.copy()
-    for column in numeric_columns:
-        if column in out.columns:
-            out[column] = pd.to_numeric(out[column], errors="coerce")
-    return out
-
-
-def coerce_numeric_columns_polars(
-    df: pl.DataFrame,
-    numeric_columns: Sequence[str],
-) -> pl.DataFrame:
-    """Polars equivalent of :func:`coerce_numeric_columns`."""
-
-    columns_to_update = [column for column in numeric_columns if column in df.columns]
-    if not columns_to_update:
-        return df.clone()
-
-    return df.with_columns(
-        [
-            pl.col(column).cast(pl.Float64, strict=False).alias(column)
-            for column in columns_to_update
-        ]
-    )
-
-
-def add_identity_keys(
-    df: pd.DataFrame,
-    post2018: bool,
-    uli_col: str = "universal_loan_identifier",
-    lei_col: str = "lei",
-    respondent_id_col: str = "respondent_id",
-    agency_col: str = "agency_code",
-    seq_col: str = "sequence_number",
-) -> pd.DataFrame:
-    """Construct a stable HMDA record key for the supplied data."""
-
-    out = df.copy()
-    if post2018:
-        for column in (uli_col, lei_col):
-            if column not in out.columns:
-                out[column] = pd.NA
-        out["hmda_record_key"] = (
-            out[lei_col].astype(str).str.strip()
-            + "||"
-            + out[uli_col].astype(str).str.strip()
-        )
-    else:
-        for column in (respondent_id_col, agency_col, seq_col):
-            if column not in out.columns:
-                out[column] = pd.NA
-        out["hmda_record_key"] = (
-            out[respondent_id_col].astype(str).str.strip()
-            + "||"
-            + out[agency_col].astype(str).str.strip()
-            + "||"
-            + out[seq_col].astype(str).str.strip()
-        )
-    return out
-
-
-def add_identity_keys_polars(
-    df: pl.DataFrame,
-    post2018: bool,
-    uli_col: str = "universal_loan_identifier",
-    lei_col: str = "lei",
-    respondent_id_col: str = "respondent_id",
-    agency_col: str = "agency_code",
-    seq_col: str = "sequence_number",
-) -> pl.DataFrame:
-    """Polars equivalent of :func:`add_identity_keys`."""
-
-    out = df.clone()
-    if post2018:
-        for column in (uli_col, lei_col):
-            if column not in out.columns:
-                out = out.with_columns(pl.lit(None).alias(column))
-        out = out.with_columns(
-            pl.concat_str(
-                [
-                    pl.col(lei_col).cast(pl.Utf8).str.strip(),
-                    pl.lit("||"),
-                    pl.col(uli_col).cast(pl.Utf8).str.strip(),
-                ]
-            ).alias("hmda_record_key")
-        )
-    else:
-        for column in (respondent_id_col, agency_col, seq_col):
-            if column not in out.columns:
-                out = out.with_columns(pl.lit(None).alias(column))
-        out = out.with_columns(
-            pl.concat_str(
-                [
-                    pl.col(respondent_id_col).cast(pl.Utf8).str.strip(),
-                    pl.lit("||"),
-                    pl.col(agency_col).cast(pl.Utf8).str.strip(),
-                    pl.lit("||"),
-                    pl.col(seq_col).cast(pl.Utf8).str.strip(),
-                ]
-            ).alias("hmda_record_key")
-        )
-    return out
-
-
-def deduplicate_records(
-    df: pd.DataFrame,
-    keep: str = "last",
-    subset: Optional[Sequence[str]] = None,
-) -> pd.DataFrame:
-    """Drop duplicate HMDA rows based on ``hmda_record_key`` or ``subset``."""
-
-    if "hmda_record_key" not in df.columns:
-        raise ValueError("Run add_identity_keys() before deduplication.")
-
-    dedupe_subset = list(subset) if subset is not None else ["hmda_record_key"]
-    before = len(df)
-    out = df.drop_duplicates(subset=dedupe_subset, keep=keep).copy()
-    out.attrs["dedup_dropped"] = before - len(out)
-    return out
-
-
-def deduplicate_records_polars(
-    df: pl.DataFrame,
-    keep: str = "last",
-    subset: Optional[Sequence[str]] = None,
-) -> pl.DataFrame:
-    """Polars equivalent of :func:`deduplicate_records`."""
-
-    if "hmda_record_key" not in df.columns:
-        raise ValueError("Run add_identity_keys_polars() before deduplication.")
-
-    dedupe_subset = list(subset) if subset is not None else ["hmda_record_key"]
-    before = df.height
-    out = df.unique(subset=dedupe_subset, keep=keep, maintain_order=True)
-    dropped = before - out.height
-    return out.with_columns(pl.lit(dropped).alias("_metadata_dedup_dropped"))
-
-
-def standardize_schema(
-    df: pd.DataFrame,
-    post2018: bool,
-    rename_map_post2018: Optional[dict[str, str]] = None,
-    rename_map_pre2018: Optional[dict[str, str]] = None,
-) -> pd.DataFrame:
-    """Harmonize column names and coerce numeric types across HMDA vintages."""
-
-    out = df.copy()
-    if post2018:
-        default_map = {
-            "loan_amount": "loan_amount",
-            "applicant_income": "applicant_income",
-            "debt_to_income_ratio": "dti",
-            "loan_to_value_ratio": "ltv",
-            "credit_score": "credit_score",
-            "action_taken": "action_taken",
-            "lien_status": "lien_status",
-            "loan_purpose": "loan_purpose",
-            "loan_type": "loan_type",
-            "occupancy_type": "occupancy_type",
-            "rate_spread": "rate_spread",
-            "hoepa_status": "hoepa_status",
-            "purchaser_type": "purchaser_type",
-        }
-        if rename_map_post2018:
-            default_map.update(rename_map_post2018)
-        out = out.rename(columns=default_map)
-    else:
-        default_map = {
-            "applicant_income_000s": "applicant_income",
-            "action_taken_name": "action_taken",
-        }
-        if rename_map_pre2018:
-            default_map.update(rename_map_pre2018)
-        out = out.rename(columns=default_map)
-
-    numeric_columns = [
-        column
-        for column in (
-            "loan_amount",
-            "applicant_income",
-            "dti",
-            "ltv",
-            "credit_score",
-            "rate_spread",
-        )
-        if column in out.columns
-    ]
-    return coerce_numeric_columns(out, numeric_columns)
-
-
-def standardize_schema_polars(
-    df: pl.DataFrame,
-    post2018: bool,
-    rename_map_post2018: Optional[dict[str, str]] = None,
-    rename_map_pre2018: Optional[dict[str, str]] = None,
-) -> pl.DataFrame:
-    """Polars equivalent of :func:`standardize_schema`."""
-
-    out = df.clone()
-    if post2018:
-        default_map = {
-            "loan_amount": "loan_amount",
-            "applicant_income": "applicant_income",
-            "debt_to_income_ratio": "dti",
-            "loan_to_value_ratio": "ltv",
-            "credit_score": "credit_score",
-            "action_taken": "action_taken",
-            "lien_status": "lien_status",
-            "loan_purpose": "loan_purpose",
-            "loan_type": "loan_type",
-            "occupancy_type": "occupancy_type",
-            "rate_spread": "rate_spread",
-            "hoepa_status": "hoepa_status",
-            "purchaser_type": "purchaser_type",
-        }
-        if rename_map_post2018:
-            default_map.update(rename_map_post2018)
-        out = out.rename(default_map)
-    else:
-        default_map = {
-            "applicant_income_000s": "applicant_income",
-            "action_taken_name": "action_taken",
-        }
-        if rename_map_pre2018:
-            default_map.update(rename_map_pre2018)
-        out = out.rename(default_map)
-
-    numeric_columns = [
-        column
-        for column in (
-            "loan_amount",
-            "applicant_income",
-            "dti",
-            "ltv",
-            "credit_score",
-            "rate_spread",
-        )
-        if column in out.columns
-    ]
-    return coerce_numeric_columns_polars(out, numeric_columns)
-
-
-def normalize_missing_and_derived(
-    df: pd.DataFrame,
-    post2018: bool,
-    na_like: Sequence[str] = ("NA", "N/A", "Exempt", "Not Applicable"),
-) -> pd.DataFrame:
-    """Normalize NA-like tokens and prefer CFPB derived demographic fields."""
-
-    out = replace_na_like_values(df, df.columns, na_like)
-    if post2018:
-        for raw_column, derived_column in (
-            ("race", "derived_race"),
-            ("ethnicity", "derived_ethnicity"),
-            ("sex", "derived_sex"),
-        ):
-            if derived_column in out.columns:
-                out[raw_column] = out[derived_column]
-    return out
-
-
-def normalize_missing_and_derived_polars(
-    df: pl.DataFrame,
-    post2018: bool,
-    na_like: Sequence[str] = ("NA", "N/A", "Exempt", "Not Applicable"),
-) -> pl.DataFrame:
-    """Polars equivalent of :func:`normalize_missing_and_derived`."""
-
-    out = replace_na_like_values_polars(df, df.columns, na_like)
-    if post2018:
-        for raw_column, derived_column in (
-            ("race", "derived_race"),
-            ("ethnicity", "derived_ethnicity"),
-            ("sex", "derived_sex"),
-        ):
-            if derived_column in out.columns:
-                out = out.with_columns(pl.col(derived_column).alias(raw_column))
-    return out
-
-
-def harmonize_census_tract(
-    df: pd.DataFrame,
-    crosswalk: Optional[pd.DataFrame] = None,
-    tract_col: str = "census_tract",
-    year_col: str = "activity_year",
-    to_vintage: Optional[int] = 2020,
-    crosswalk_cols: Tuple[str, str] = ("tract_src", "tract_2020"),
-) -> pd.DataFrame:
-    """Map tract identifiers to a single geographic vintage when possible."""
-
-    if crosswalk is None or tract_col not in df.columns or year_col not in df.columns:
-        return df.copy()
-
-    cw = crosswalk.copy()
-    src_col, dst_col = crosswalk_cols
-
-    if src_col not in cw.columns or dst_col not in cw.columns:
-        return df.copy()
-
-    if "target_year" in cw.columns and to_vintage is not None:
-        cw = cw[cw["target_year"] == to_vintage]
-
-    right_columns = [src_col, dst_col]
-    merge_columns = [src_col]
-    left_on = [tract_col]
-    if "year" in cw.columns:
-        merge_columns.append("year")
-        left_on.append(year_col)
-        right_columns.append("year")
-    if "target_year" in cw.columns:
-        right_columns.append("target_year")
-
-    merged = df.merge(
-        cw[right_columns],
-        left_on=left_on,
-        right_on=merge_columns,
-        how="left",
-    )
-
-    merged[tract_col] = merged.get(dst_col).combine_first(merged[tract_col])
-    merged.drop(
-        columns=[src_col, dst_col, "year", "target_year"], errors="ignore", inplace=True
-    )
-    return merged
-
-
-def harmonize_census_tract_polars(
-    df: pl.DataFrame,
-    crosswalk: Optional[pl.DataFrame] = None,
-    tract_col: str = "census_tract",
-    year_col: str = "activity_year",
-    to_vintage: Optional[int] = 2020,
-    crosswalk_cols: Tuple[str, str] = ("tract_src", "tract_2020"),
-) -> pl.DataFrame:
-    """Polars equivalent of :func:`harmonize_census_tract`."""
-
-    if crosswalk is None or tract_col not in df.columns or year_col not in df.columns:
-        return df.clone()
-
-    if not isinstance(crosswalk, pl.DataFrame):
-        raise TypeError(
-            "crosswalk must be a Polars DataFrame for harmonize_census_tract_polars"
-        )
-
-    cw = crosswalk.clone()
-    src_col, dst_col = crosswalk_cols
-
-    if src_col not in cw.columns or dst_col not in cw.columns:
-        return df.clone()
-
-    if "target_year" in cw.columns and to_vintage is not None:
-        cw = cw.filter(pl.col("target_year") == to_vintage)
-
-    right_columns = [src_col, dst_col]
-    join_left = [tract_col]
-    join_right = [src_col]
-
-    if "year" in cw.columns:
-        cw = cw.with_columns(pl.col("year"))
-        right_columns.append("year")
-        join_left.append(year_col)
-        join_right.append("year")
-
-    if "target_year" in cw.columns:
-        right_columns.append("target_year")
-
-    cw_subset = cw.select(right_columns)
-    merged = df.join(cw_subset, left_on=join_left, right_on=join_right, how="left")
-
-    drop_columns = [src_col, dst_col]
-    if "year" in right_columns:
-        drop_columns.append("year")
-    if "target_year" in right_columns:
-        drop_columns.append("target_year")
-
-    merged = merged.with_columns(
-        pl.coalesce([pl.col(dst_col), pl.col(tract_col)]).alias(tract_col)
-    )
-
-    drop_columns = [column for column in drop_columns if column in merged.columns]
-    if drop_columns:
-        merged = merged.drop(drop_columns)
-
-    return merged
-
-
-def apply_plausibility_filters(
-    df: pd.DataFrame,
-    bounds: Optional[dict[str, Tuple[Optional[float], Optional[float]]]] = None,
-) -> pd.DataFrame:
-    """Drop observations that fall outside configured plausibility bounds."""
-
-    default_bounds: dict[str, Tuple[Optional[float], Optional[float]]] = {
-        "ltv": (0, 200),
-        "credit_score": (500, 820),
-        "dti": (0, 250),
-        "applicant_income": (0, 1_000_000),
-        "loan_amount": (0, 1_500_000),
-    }
-    if bounds:
-        default_bounds.update(bounds)
-
-    out = df.copy()
-    mask = pd.Series(True, index=out.index)
-    for column, (lower, upper) in default_bounds.items():
-        if column not in out.columns:
-            continue
-        series = pd.to_numeric(out[column], errors="coerce")
-        if lower is not None:
-            mask &= series.isna() | (series >= lower)
-        if upper is not None:
-            mask &= series.isna() | (series <= upper)
-
-    filtered = out.loc[mask].copy()
-    filtered.attrs["plausibility_dropped"] = len(out) - len(filtered)
-    return filtered
-
-
-def apply_plausibility_filters_polars(
-    df: pl.DataFrame,
-    bounds: Optional[dict[str, Tuple[Optional[float], Optional[float]]]] = None,
-) -> pl.DataFrame:
-    """Polars equivalent of :func:`apply_plausibility_filters`."""
-
-    default_bounds: dict[str, Tuple[Optional[float], Optional[float]]] = {
-        "ltv": (0, 200),
-        "credit_score": (500, 820),
-        "dti": (0, 250),
-        "applicant_income": (0, 1_000_000),
-        "loan_amount": (0, 1_500_000),
-    }
-    if bounds:
-        default_bounds.update(bounds)
-
-    mask_expr = pl.lit(True)
-    for column, (lower, upper) in default_bounds.items():
-        if column not in df.columns:
-            continue
-        values = pl.col(column).cast(pl.Float64, strict=False)
-        column_mask = values.is_null()
-        if lower is not None:
-            column_mask = column_mask | (values >= lower)
-        if upper is not None:
-            column_mask = column_mask | (values <= upper)
-        mask_expr = mask_expr & column_mask
-
-    filtered = df.filter(mask_expr)
-    dropped = df.height - filtered.height
-    return filtered.with_columns(
-        pl.lit(dropped).alias("_metadata_plausibility_dropped")
-    )
-
-
-def clean_rate_spread(
-    df: pd.DataFrame,
-    post2018: bool,
-    rate_spread_col: str = "rate_spread",
-) -> pd.DataFrame:
-    """Coerce rate spread to numeric and drop implausible extreme values."""
-
-    out = df.copy()
-    if rate_spread_col in out.columns:
-        out[rate_spread_col] = pd.to_numeric(out[rate_spread_col], errors="coerce")
-        max_abs = 20 if post2018 else 20
-        out.loc[out[rate_spread_col].abs() > max_abs, rate_spread_col] = pd.NA
-    return out
-
-
-def clean_rate_spread_polars(
-    df: pl.DataFrame,
-    post2018: bool,
-    rate_spread_col: str = "rate_spread",
-) -> pl.DataFrame:
-    """Polars equivalent of :func:`clean_rate_spread`."""
-
-    if rate_spread_col not in df.columns:
-        return df.clone()
-
-    max_abs = 20 if post2018 else 20
-    cast_col = pl.col(rate_spread_col).cast(pl.Float64, strict=False)
-    cleaned = pl.when(cast_col.abs() > max_abs).then(None).otherwise(cast_col)
-    return df.with_columns(cleaned.alias(rate_spread_col))
-
-
-def flag_outliers_basic(
-    df: pd.DataFrame,
-    columns: Sequence[str] = ("interest_rate", "rate_spread", "total_loan_costs"),
-    z_threshold: float = 6.0,
-) -> pd.DataFrame:
-    """Create boolean outlier flags for the specified ``columns``."""
-
-    out = df.copy()
-    for column in columns:
-        if column not in out.columns:
-            continue
-        values = pd.to_numeric(out[column], errors="coerce")
-        mean = values.mean(skipna=True)
-        std = values.std(skipna=True)
-        if pd.notna(std) and std > 0:
-            out[f"outlier_{column}"] = (values - mean).abs() > z_threshold * std
-    return out
-
-
-def flag_outliers_basic_polars(
-    df: pl.DataFrame,
-    columns: Sequence[str] = ("interest_rate", "rate_spread", "total_loan_costs"),
-    z_threshold: float = 6.0,
-) -> pl.DataFrame:
-    """Polars equivalent of :func:`flag_outliers_basic`."""
-
-    out = df.clone()
-    for column in columns:
-        if column not in out.columns:
-            continue
-        stats = out.select(
-            pl.col(column).cast(pl.Float64, strict=False).mean().alias("mean"),
-            pl.col(column).cast(pl.Float64, strict=False).std().alias("std"),
-        )
-        mean_val = stats["mean"][0]
-        std_val = stats["std"][0]
-        if std_val is not None and std_val > 0:
-            out = out.with_columns(
-                (
-                    (pl.col(column).cast(pl.Float64, strict=False) - mean_val).abs()
-                    > z_threshold * std_val
-                ).alias(f"outlier_{column}")
-            )
-    return out
-
-
-def clean_hmda(
-    df: pd.DataFrame,
-    post2018: bool,
-    bounds: Optional[dict[str, Tuple[Optional[float], Optional[float]]]] = None,
-    crosswalk: Optional[pd.DataFrame] = None,
-) -> pd.DataFrame:
-    """Run the full HMDA cleaning pipeline using the helper utilities."""
-
-    out = add_identity_keys(df, post2018=post2018)
-    out = deduplicate_records(out, keep="last")
-    out = standardize_schema(out, post2018=post2018)
-    out = normalize_missing_and_derived(out, post2018=post2018)
-    out = harmonize_census_tract(out, crosswalk=crosswalk)
-    out = apply_plausibility_filters(out, bounds=bounds)
-    out = clean_rate_spread(out, post2018=post2018)
-    out = flag_outliers_basic(out)
-    return out
-
-
-def clean_hmda_polars(
-    df: pl.DataFrame,
-    post2018: bool,
-    bounds: Optional[dict[str, Tuple[Optional[float], Optional[float]]]] = None,
-    crosswalk: Optional[pl.DataFrame] = None,
-) -> pl.DataFrame:
-    """Polars equivalent of :func:`clean_hmda`."""
-
-    out = add_identity_keys_polars(df, post2018=post2018)
-    out = deduplicate_records_polars(out, keep="last")
-    out = standardize_schema_polars(out, post2018=post2018)
-    out = normalize_missing_and_derived_polars(out, post2018=post2018)
-    out = harmonize_census_tract_polars(out, crosswalk=crosswalk)
-    out = apply_plausibility_filters_polars(out, bounds=bounds)
-    out = clean_rate_spread_polars(out, post2018=post2018)
-    out = flag_outliers_basic_polars(out)
-    return out
->>>>>>> 021cf1bb
+    return out