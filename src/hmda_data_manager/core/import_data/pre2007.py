<<<<<<< HEAD
"""
HMDA Import Functions for Pre-2007 Data (1981-2006)

This module handles import and processing of legacy HMDA data files from 1981-2006.
These files have a simpler format and different column structure compared to later
HMDA data releases.

Key Characteristics:
- Simple delimited text format
- Basic loan application fields
- No derived columns or tract variables
- Different column naming conventions

This module is relatively stable since the legacy data format is unlikely to change.
"""

import logging
from pathlib import Path
import polars as pl
from ...utils.support import (
    get_delimiter,
    rename_hmda_columns,
    destring_hmda_cols_pre2007,
)


logger = logging.getLogger(__name__)


def import_hmda_pre_2007(
    data_folder: Path,
    save_folder: Path,
    min_year: int = 1981,
    max_year: int = 2006,
    contains_string: str = "HMDA_LAR",
) -> None:
    """
    Import and clean HMDA data before 2007.

    This function processes legacy HMDA files from 1981-2006, which have a simpler
    format than later HMDA releases. The processing includes:
    - Column name standardization
    - Numeric type conversion
    - Export to parquet format

    Parameters
    ----------
    data_folder : Path
        Folder containing raw HMDA text files.
    save_folder : Path
        Directory where cleaned files will be written.
    min_year : int, optional
        First year of data to process. Default is 1981.
    max_year : int, optional
        Last year of data to process. Default is 2006.
    contains_string : str, optional
        Substring used to identify HMDA files to process. Default is 'HMDA_LAR'.

    Returns
    -------
    None
        Files are written to save_folder as parquet files.

    Examples
    --------
    >>> from hmda_data_manager.core.import_data import import_hmda_pre_2007
    >>> import_hmda_pre_2007(
    ...     data_folder=Path("data/raw/loans"),
    ...     save_folder=Path("data/clean/loans"),
    ...     min_year=1990,
    ...     max_year=2006
    ... )
    """
    data_folder = Path(data_folder)
    save_folder = Path(save_folder)
    save_folder.mkdir(parents=True, exist_ok=True)

    # Loop Over Years
    for year in range(min_year, max_year + 1):
        # Get Files for this year
        files_found = list(data_folder.glob(f"*{year}*.txt"))
        
        if not files_found:
            logger.debug("No files found for year %s", year)
            continue
            
        for file in files_found:
            # Get File Name
            file_name = file.stem
            save_file_parquet = save_folder / f"{file_name}.parquet"

            # Skip if file already exists
            if save_file_parquet.exists():
                logger.debug("File already exists, skipping: %s", save_file_parquet)
                continue

            # Load and process raw data
            logger.info("Processing file: %s", file)
            
            try:
                # Read delimited file
                df = pl.read_csv(
                    file, 
                    separator=get_delimiter(file, bytes=16000), 
                    ignore_errors=True
                )

                # Rename columns to standard format
                df = rename_hmda_columns(df, df_type="polars")
                
                # Ensure we have a polars DataFrame
                if not isinstance(df, pl.DataFrame):
                    df = pl.from_pandas(df) if hasattr(df, 'to_pandas') else pl.DataFrame(df)

                # Convert string columns to numeric types
                df = destring_hmda_cols_pre2007(df)

                # Save to Parquet
                df.write_parquet(save_file_parquet)
                logger.debug("Saved processed file: %s", save_file_parquet)
                
            except Exception as e:
                logger.error("Error processing file %s: %s", file, str(e))
                # Clean up partial file if it exists
                if save_file_parquet.exists():
                    save_file_parquet.unlink()
                raise
=======
"""
HMDA Import Functions for Pre-2007 Data (1981-2006)

This module handles import and processing of legacy HMDA data files from 1981-2006.
These files have a simpler format and different column structure compared to later
HMDA data releases.

Key Characteristics:
- Simple delimited text format
- Basic loan application fields
- No derived columns or tract variables
- Different column naming conventions

This module is relatively stable since the legacy data format is unlikely to change.
"""

import logging
from pathlib import Path
import polars as pl
from ...utils.support import (
    get_delimiter,
    rename_hmda_columns,
    destring_hmda_cols_pre2007,
)


logger = logging.getLogger(__name__)


def import_hmda_pre_2007(
    data_folder: Path,
    save_folder: Path,
    min_year: int = 1981,
    max_year: int = 2006,
    contains_string: str = "HMDA_LAR",
) -> None:
    """
    Import and clean HMDA data before 2007.

    This function processes legacy HMDA files from 1981-2006, which have a simpler
    format than later HMDA releases. The processing includes:
    - Column name standardization
    - Numeric type conversion
    - Export to parquet format

    Parameters
    ----------
    data_folder : Path
        Folder containing raw HMDA text files.
    save_folder : Path
        Directory where cleaned files will be written.
    min_year : int, optional
        First year of data to process. Default is 1981.
    max_year : int, optional
        Last year of data to process. Default is 2006.
    contains_string : str, optional
        Substring used to identify HMDA files to process. Default is 'HMDA_LAR'.

    Returns
    -------
    None
        Files are written to save_folder as parquet files.

    Examples
    --------
    >>> from hmda_data_manager.core.import_data import import_hmda_pre_2007
    >>> import_hmda_pre_2007(
    ...     data_folder=Path("data/raw/loans"),
    ...     save_folder=Path("data/clean/loans"),
    ...     min_year=1990,
    ...     max_year=2006
    ... )
    """
    data_folder = Path(data_folder)
    save_folder = Path(save_folder)
    save_folder.mkdir(parents=True, exist_ok=True)

    # Loop Over Years
    for year in range(min_year, max_year + 1):
        # Get Files for this year
        files_found = list(data_folder.glob(f"*{year}*.txt"))
        
        if not files_found:
            logger.debug("No files found for year %s", year)
            continue
            
        for file in files_found:
            # Get File Name
            file_name = file.stem
            save_file_parquet = save_folder / f"{file_name}.parquet"

            # Skip if file already exists
            if save_file_parquet.exists():
                logger.debug("File already exists, skipping: %s", save_file_parquet)
                continue

            # Load and process raw data
            logger.info("Processing file: %s", file)
            
            try:
                # Read delimited file
                df = pl.read_csv(
                    file, 
                    separator=get_delimiter(file, bytes=16000), 
                    ignore_errors=True
                )

                # Rename columns to standard format
                df = rename_hmda_columns(df, df_type="polars")
                
                # Ensure we have a polars DataFrame
                if not isinstance(df, pl.DataFrame):
                    df = pl.from_pandas(df) if hasattr(df, 'to_pandas') else pl.DataFrame(df)

                # Convert string columns to numeric types
                df = destring_hmda_cols_pre2007(df)

                # Save to Parquet
                df.write_parquet(save_file_parquet)
                logger.debug("Saved processed file: %s", save_file_parquet)
                
            except Exception as e:
                logger.error("Error processing file %s: %s", file, str(e))
                # Clean up partial file if it exists
                if save_file_parquet.exists():
                    save_file_parquet.unlink()
                raise
>>>>>>> 021cf1bb
<|MERGE_RESOLUTION|>--- conflicted
+++ resolved
@@ -1,4 +1,3 @@
-<<<<<<< HEAD
 """
 HMDA Import Functions for Pre-2007 Data (1981-2006)
 
@@ -113,129 +112,6 @@
                 if not isinstance(df, pl.DataFrame):
                     df = pl.from_pandas(df) if hasattr(df, 'to_pandas') else pl.DataFrame(df)
 
-                # Convert string columns to numeric types
-                df = destring_hmda_cols_pre2007(df)
-
-                # Save to Parquet
-                df.write_parquet(save_file_parquet)
-                logger.debug("Saved processed file: %s", save_file_parquet)
-                
-            except Exception as e:
-                logger.error("Error processing file %s: %s", file, str(e))
-                # Clean up partial file if it exists
-                if save_file_parquet.exists():
-                    save_file_parquet.unlink()
-                raise
-=======
-"""
-HMDA Import Functions for Pre-2007 Data (1981-2006)
-
-This module handles import and processing of legacy HMDA data files from 1981-2006.
-These files have a simpler format and different column structure compared to later
-HMDA data releases.
-
-Key Characteristics:
-- Simple delimited text format
-- Basic loan application fields
-- No derived columns or tract variables
-- Different column naming conventions
-
-This module is relatively stable since the legacy data format is unlikely to change.
-"""
-
-import logging
-from pathlib import Path
-import polars as pl
-from ...utils.support import (
-    get_delimiter,
-    rename_hmda_columns,
-    destring_hmda_cols_pre2007,
-)
-
-
-logger = logging.getLogger(__name__)
-
-
-def import_hmda_pre_2007(
-    data_folder: Path,
-    save_folder: Path,
-    min_year: int = 1981,
-    max_year: int = 2006,
-    contains_string: str = "HMDA_LAR",
-) -> None:
-    """
-    Import and clean HMDA data before 2007.
-
-    This function processes legacy HMDA files from 1981-2006, which have a simpler
-    format than later HMDA releases. The processing includes:
-    - Column name standardization
-    - Numeric type conversion
-    - Export to parquet format
-
-    Parameters
-    ----------
-    data_folder : Path
-        Folder containing raw HMDA text files.
-    save_folder : Path
-        Directory where cleaned files will be written.
-    min_year : int, optional
-        First year of data to process. Default is 1981.
-    max_year : int, optional
-        Last year of data to process. Default is 2006.
-    contains_string : str, optional
-        Substring used to identify HMDA files to process. Default is 'HMDA_LAR'.
-
-    Returns
-    -------
-    None
-        Files are written to save_folder as parquet files.
-
-    Examples
-    --------
-    >>> from hmda_data_manager.core.import_data import import_hmda_pre_2007
-    >>> import_hmda_pre_2007(
-    ...     data_folder=Path("data/raw/loans"),
-    ...     save_folder=Path("data/clean/loans"),
-    ...     min_year=1990,
-    ...     max_year=2006
-    ... )
-    """
-    data_folder = Path(data_folder)
-    save_folder = Path(save_folder)
-    save_folder.mkdir(parents=True, exist_ok=True)
-
-    # Loop Over Years
-    for year in range(min_year, max_year + 1):
-        # Get Files for this year
-        files_found = list(data_folder.glob(f"*{year}*.txt"))
-        
-        if not files_found:
-            logger.debug("No files found for year %s", year)
-            continue
-            
-        for file in files_found:
-            # Get File Name
-            file_name = file.stem
-            save_file_parquet = save_folder / f"{file_name}.parquet"
-
-            # Skip if file already exists
-            if save_file_parquet.exists():
-                logger.debug("File already exists, skipping: %s", save_file_parquet)
-                continue
-
-            # Load and process raw data
-            logger.info("Processing file: %s", file)
-            
-            try:
-                # Read delimited file
-                df = pl.read_csv(
-                    file, 
-                    separator=get_delimiter(file, bytes=16000), 
-                    ignore_errors=True
-                )
-
-                # Rename columns to standard format
-                df = rename_hmda_columns(df, df_type="polars")
                 
                 # Ensure we have a polars DataFrame
                 if not isinstance(df, pl.DataFrame):
@@ -253,5 +129,4 @@
                 # Clean up partial file if it exists
                 if save_file_parquet.exists():
                     save_file_parquet.unlink()
-                raise
->>>>>>> 021cf1bb
+                raise