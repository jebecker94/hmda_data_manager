<<<<<<< HEAD
"""
Common utilities and constants shared across HMDA import modules.

This module contains only truly universal constants used by all time-period
specific import modules. All other utilities have been moved to their
respective period-specific modules for better organization and readability.
"""

# Shared constants used across all time periods
CENSUS_TRACT_COLUMN = "census_tract"
HMDA_INDEX_COLUMN = "HMDAIndex"
=======
"""
Common utilities and constants shared across HMDA import modules.

This module contains only truly universal constants used by all time-period
specific import modules. All other utilities have been moved to their
respective period-specific modules for better organization and readability.
"""

# Shared constants used across all time periods
CENSUS_TRACT_COLUMN = "census_tract"
HMDA_INDEX_COLUMN = "HMDAIndex"
>>>>>>> 021cf1bb
<|MERGE_RESOLUTION|>--- conflicted
+++ resolved
@@ -1,4 +1,3 @@
-<<<<<<< HEAD
 """
 Common utilities and constants shared across HMDA import modules.
 
@@ -6,14 +5,6 @@
 specific import modules. All other utilities have been moved to their
 respective period-specific modules for better organization and readability.
 """
-
-# Shared constants used across all time periods
-CENSUS_TRACT_COLUMN = "census_tract"
-HMDA_INDEX_COLUMN = "HMDAIndex"
-=======
-"""
-Common utilities and constants shared across HMDA import modules.
-
 This module contains only truly universal constants used by all time-period
 specific import modules. All other utilities have been moved to their
 respective period-specific modules for better organization and readability.
@@ -21,5 +12,4 @@
 
 # Shared constants used across all time periods
 CENSUS_TRACT_COLUMN = "census_tract"
-HMDA_INDEX_COLUMN = "HMDAIndex"
->>>>>>> 021cf1bb
+HMDA_INDEX_COLUMN = "HMDAIndex"