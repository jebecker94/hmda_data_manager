--- conflicted
+++ resolved
@@ -1,29 +1,3 @@
-<<<<<<< HEAD
-# AGENTS Instructions
-
-## Scope
-These guidelines apply to the entire repository.
-
-## Coding standards
-- Target **Python 3.13**.
-- Use [Ruff](https://docs.astral.sh/ruff/) for linting and formatting:
-  - Format code with `ruff format <path>`.
-  - Lint code with `ruff check <path>`.
-- Favor readable, modular code with type hints and descriptive docstrings.
-- Use `snake_case` for file names, modules and functions.
-
-## Testing
-- Run unit tests with `pytest` before committing.  If no tests are collected, note that in the PR description.
-- Ensure new features include corresponding tests where practical.
-
-## Commit guidelines
-- Keep commit messages concise (<=72 characters for the summary).
-- Reference related issues or context in the commit body when helpful.
-
-## Data handling
-- Do not commit large data files.  Paths and credentials should be provided through `config.py` or environment variables.
-
-=======
 # AGENTS Instructions
 
 ## Scope
@@ -51,4 +25,3 @@
 ## Planning checklist
 - Update `planning.md` as plans evolve.
 - Check off items in `planning.md` as they are completed.
->>>>>>> 1f64b80a
