<<<<<<< HEAD
#!/usr/bin/env python3
# -*- coding: utf-8 -*-
"""
Created on: Saturday December 3, 2022
Last updated on: Wednesday May 21, 2025
@author: Jonathan E. Becker
"""

# Import Packages
import logging
import shutil
import time
from collections.abc import Iterable
from pathlib import Path

import numpy as np
import pandas as pd
import polars as pl
import pyarrow as pa
import pyarrow.parquet as pq
from pyarrow import csv
import config
from import_support_functions import (
    destring_hmda_cols_2007_2017,
    destring_hmda_cols_after_2018,
    destring_hmda_cols_pre2007,
    get_delimiter,
    get_file_schema,
    rename_hmda_columns,
    unzip_hmda_file,
)
import HMDALoader


logger = logging.getLogger(__name__)


CENSUS_TRACT_COLUMN = "census_tract"
HMDA_INDEX_COLUMN = "HMDAIndex"
DERIVED_COLUMNS = [
    "derived_loan_product_type",
    "derived_race",
    "derived_ethnicity",
    "derived_sex",
    "derived_dwelling_category",
]
POST_2017_TRACT_COLUMNS = [
    "tract_population",
    "tract_minority_population_percent",
    "ffiec_msa_md_median_family_income",
    "tract_to_msa_income_percentage",
    "tract_owner_occupied_units",
    "tract_one_to_four_family_homes",
    "tract_median_age_of_housing_units",
]
PRE2018_TS_DROP_COLUMNS = [
    "Respondent Name (Panel)",
    "Respondent City (Panel)",
    "Respondent State (Panel)",
]


def _normalized_file_stem(stem: str) -> str:
    """Remove common suffixes from extracted archive names."""

    if stem.endswith("_csv"):
        stem = stem[:-4]
    if stem.endswith("_pipe"):
        stem = stem[:-5]
    return stem


def _should_process_output(path: Path, replace: bool) -> bool:
    """Return ``True`` when the target path should be generated."""

    return replace or not path.exists()


def _limit_schema_to_available_columns(
    raw_file: Path, delimiter: str, schema: dict[str, pl.DataType]
) -> dict[str, pl.DataType]:
    """Restrict a schema to the columns available in a delimited file."""

    csv_columns = pl.read_csv(raw_file, separator=delimiter, n_rows=0).columns
    logger.debug("CSV columns: %s", csv_columns)
    return {column: schema[column] for column in csv_columns if column in schema}


def _append_hmda_index(
    lf: pl.LazyFrame, year: int, file_type_code: str
) -> pl.LazyFrame:
    """Format the HMDA index values as strings with a consistent prefix."""

    prefix = f"{year}{file_type_code}_"
    return (
        lf.cast({HMDA_INDEX_COLUMN: pl.String}, strict=False)
        .with_columns(pl.col(HMDA_INDEX_COLUMN).str.zfill(9).alias(HMDA_INDEX_COLUMN))
        .with_columns(
            (pl.lit(prefix) + pl.col(HMDA_INDEX_COLUMN)).alias(HMDA_INDEX_COLUMN)
        )
    )


def _build_hmda_lazyframe(
    raw_file: Path,
    delimiter: str,
    schema: dict[str, pl.DataType],
    year: int,
    add_hmda_index: bool,
    archive_path: Path,
) -> pl.LazyFrame:
    """Create a ``polars`` lazy frame for a raw HMDA delimited file."""

    if (year < 2017) or (not add_hmda_index):
        return pl.scan_csv(
            raw_file, separator=delimiter, low_memory=True, schema=schema
        )

    lf = pl.scan_csv(
        raw_file,
        separator=delimiter,
        low_memory=True,
        row_index_name=HMDA_INDEX_COLUMN,
        infer_schema_length=None,
    )
    file_type_code = HMDALoader.get_file_type_code(archive_path)
    return _append_hmda_index(lf, year, file_type_code)


def _process_hmda_archive(
    archive_path: Path,
    save_path: Path,
    schema_file: Path,
    year: int,
    remove_raw_file: bool,
    add_hmda_index: bool,
) -> None:
    """Read, clean and persist a single HMDA archive."""

    raw_file_path = Path(unzip_hmda_file(archive_path, archive_path.parent))
    try:
        delimiter = get_delimiter(raw_file_path, bytes=16000)
        schema = get_file_schema(schema_file=schema_file, schema_type="polars")
        limited_schema = _limit_schema_to_available_columns(
            raw_file_path, delimiter, schema
        )
        lf = _build_hmda_lazyframe(
            raw_file=raw_file_path,
            delimiter=delimiter,
            schema=limited_schema,
            year=year,
            add_hmda_index=add_hmda_index,
            archive_path=archive_path,
        )
        lf.sink_parquet(save_path)
    finally:
        if remove_raw_file:
            time.sleep(1)
            raw_file_path.unlink(missing_ok=True)


def _clean_post_2017_lazyframe(lf: pl.LazyFrame) -> pl.LazyFrame:
    """Apply the standard cleaning routine for post-2017 HMDA data."""

    lf = lf.drop(DERIVED_COLUMNS, strict=False)
    lf = lf.drop(POST_2017_TRACT_COLUMNS, strict=False)
    lf = destring_hmda_cols_after_2018(lf)
    return _format_census_tract_lazy(lf)


def _format_census_tract_lazy(lf: pl.LazyFrame) -> pl.LazyFrame:
    """Standardize the census tract column within a lazy frame."""

    return (
        lf.cast({CENSUS_TRACT_COLUMN: pl.Float64}, strict=False)
        .cast({CENSUS_TRACT_COLUMN: pl.Int64}, strict=False)
        .cast({CENSUS_TRACT_COLUMN: pl.String}, strict=False)
        .with_columns(
            pl.col(CENSUS_TRACT_COLUMN).str.zfill(11).alias(CENSUS_TRACT_COLUMN)
        )
    )


def _clean_post_2017_file(source: Path, destination: Path) -> None:
    """Run the post-2017 cleaning pipeline and persist the result."""

    lf = pl.scan_parquet(source, low_memory=True)
    cleaned = _clean_post_2017_lazyframe(lf)
    cleaned.sink_parquet(destination)


def _add_hmda_index_2017(
    df: pd.DataFrame, archive_path: Path, year: int
) -> pd.DataFrame:
    """Append HMDA index information for 2017 loan application records."""

    file_type_code = HMDALoader.get_file_type_code(archive_path)
    hmda_index = (
        pd.Series(range(df.shape[0]), index=df.index, dtype="int64")
        .astype("string")
        .str.zfill(9)
    )
    df = df.copy()
    df[HMDA_INDEX_COLUMN] = (
        df["activity_year"].astype("string") + file_type_code + "_" + hmda_index
    )
    return df


def _format_census_tract_dataframe(df: pd.DataFrame) -> pd.DataFrame:
    """Normalize the census tract column within a pandas ``DataFrame``."""

    df = df.copy()
    df[CENSUS_TRACT_COLUMN] = pd.to_numeric(df[CENSUS_TRACT_COLUMN], errors="coerce")
    df[CENSUS_TRACT_COLUMN] = df[CENSUS_TRACT_COLUMN].astype("Int64")
    df[CENSUS_TRACT_COLUMN] = df[CENSUS_TRACT_COLUMN].astype("string")
    df[CENSUS_TRACT_COLUMN] = df[CENSUS_TRACT_COLUMN].str.zfill(11)
    df.loc[
        df[CENSUS_TRACT_COLUMN].str.contains("NA", regex=False),
        CENSUS_TRACT_COLUMN,
    ] = ""
    return df


def _clean_2007_2017_dataframe(
    df: pd.DataFrame, year: int, archive_path: Path
) -> pd.DataFrame:
    """Run the cleaning steps shared by the 2007-2017 HMDA files."""

    df = rename_hmda_columns(df)
    if year == 2017:
        df = _add_hmda_index_2017(df, archive_path, year)
    df = df.drop(columns=DERIVED_COLUMNS, errors="ignore")
    df = destring_hmda_cols_2007_2017(df)
    return _format_census_tract_dataframe(df)


def _clean_2007_2017_file(source: Path, destination: Path, year: int) -> None:
    """Execute the full 2007-2017 cleaning pipeline and persist the result."""

    df = pd.read_parquet(source)
    cleaned = _clean_2007_2017_dataframe(df, year, source)
    table = pa.Table.from_pandas(cleaned, preserve_index=False)
    pq.write_table(table, destination)


def _combined_file_stem(min_year: int, max_year: int) -> str:
    """Return the output stem used for combined lender files."""

    return f"hmda_lenders_combined_{min_year}-{max_year}"


def _find_year_file(folder: Path, year: int, pattern: str) -> Path:
    """Return the first file matching a year specific pattern."""

    matches = list(folder.glob(pattern.format(year=year)))
    if not matches:
        raise FileNotFoundError(
            f"No files found for pattern '{pattern}' in {folder} for year {year}."
        )
    return matches[0]


def _load_parquet_series(folder: Path, years: Iterable[int]) -> pd.DataFrame:
    """Concatenate parquet files across multiple years."""

    frames = [
        pd.read_parquet(_find_year_file(folder, year, "*{year}*.parquet"))
        for year in years
    ]
    return pd.concat(frames, ignore_index=True)


def _load_ts_pre2018(ts_folder: Path, years: Iterable[int]) -> pd.DataFrame:
    """Load and lightly clean pre-2018 Transmittal Series files."""

    frames = []
    for year in years:
        file = _find_year_file(ts_folder, year, "*{year}*.csv")
        df_year = pd.read_csv(file, low_memory=False)
        df_year.columns = [column.strip() for column in df_year.columns]
        df_year = df_year.drop(columns=PRE2018_TS_DROP_COLUMNS, errors="ignore")
        frames.append(df_year)
    return pd.concat(frames, ignore_index=True)


def _load_panel_pre2018(panel_folder: Path, years: Iterable[int]) -> pd.DataFrame:
    """Load and harmonize the pre-2018 panel files."""

    rename_map = {
        "Respondent Identification Number": "Respondent ID",
        "Parent Identification Number": "Parent Respondent ID",
        "Parent State (Panel)": "Parent State",
        "Parent City (Panel)": "Parent City",
        "Parent Name (Panel)": "Parent Name",
        "Respondent State (Panel)": "Respondent State",
        "Respondent Name (Panel)": "Respondent Name",
        "Respondent City (Panel)": "Respondent City",
    }
    frames = []
    for year in years:
        file = _find_year_file(panel_folder, year, "*{year}*.csv")
        df_year = pd.read_csv(file, low_memory=False)
        df_year = df_year.rename(columns=rename_map)
        frames.append(df_year)
    return pd.concat(frames, ignore_index=True)


def _merge_panel_ts_post2018(panel: pd.DataFrame, ts: pd.DataFrame) -> pd.DataFrame:
    """Merge panel and TS data for post-2018 files."""

    df = panel.merge(
        ts, on=["activity_year", "lei"], how="outer", suffixes=("_panel", "_ts")
    )
    return df[df.columns.sort_values()]


def _strip_whitespace_and_replace_missing(df: pd.DataFrame) -> pd.DataFrame:
    """Trim whitespace and normalise missing indicators."""

    for column in df.columns:
        df[column] = [
            value.strip() if isinstance(value, str) else value for value in df[column]
        ]
        df.loc[df[column].isin([np.nan, ""]), column] = None
    return df


def _merge_panel_ts_pre2018(panel: pd.DataFrame, ts: pd.DataFrame) -> pd.DataFrame:
    """Merge and tidy the pre-2018 panel and TS data."""

    df = panel.merge(
        ts,
        on=["Activity Year", "Respondent ID", "Agency Code"],
        how="outer",
        suffixes=(" Panel", " TS"),
    )
    df = df[df.columns.sort_values()]
    return _strip_whitespace_and_replace_missing(df)


# %% Import Functions
# Import Historic HMDA Files (Still Needs Work)
def import_hmda_pre_2007(
    data_folder: Path,
    save_folder: Path,
    min_year: int = 1981,
    max_year: int = 2006,
    contains_string: str = "HMDA_LAR",
    save_to_parquet: bool = True,
):
    """
    Import and clean HMDA data before 2007.

    Parameters
    ----------
    data_folder : Path
        Folder containing raw HMDA text files.
    save_folder : Path
        Directory where cleaned files will be written.
    contains_string : str, optional
        Substring used to identify HMDA files to process. The default is 'HMDA_LAR'.

    Returns
    -------
    None.

    """

    data_folder = Path(data_folder)
    save_folder = Path(save_folder)
    # Loop Over Years
    for year in range(min_year, max_year + 1):
        # Get Files
        for file in data_folder.glob(f"*{year}*.txt"):
            # Get File Name
            file_name = file.stem
            save_file_csv = save_folder / f"{file_name}.csv.gz"
            save_file_parquet = save_folder / f"{file_name}.parquet"

            # Read File
            if not save_file_parquet.exists():
                # Load Raw Data
                logger.info("Reading file: %s", file)
                parse_options = csv.ParseOptions(
                    delimiter=get_delimiter(file, bytes=16000)
                )
                table = csv.read_csv(file, parse_options=parse_options)
                df = pl.from_arrow(table)

                # Rename Columns
                df = rename_hmda_columns(df, df_type="polars")

                # Destring Numeric Columns
                df = destring_hmda_cols_pre2007(df)

                # Convert to PyArrow Table
                dt = df.to_arrow()

                # Save to CSV
                write_options = csv.WriteOptions(delimiter="|")
                with pa.CompressedOutputStream(str(save_file_csv), "gzip") as out:
                    csv.write_csv(dt, out, write_options=write_options)
                if save_to_parquet:
                    pq.write_table(dt, save_file_parquet)


# Import Data w/ Streaming
def import_hmda_streaming(
    data_folder: Path,
    save_folder: Path,
    schema_file: Path,
    min_year: int = 2007,
    max_year: int = 2023,
    replace: bool = False,
    remove_raw_file: bool = True,
    add_hmda_index: bool = True,
):
    """
    Import and clean HMDA data for 2007 onward.

    Also adds HMDAIndex to HMDA files from 2018 onward. The HMDAIndex is a unique identifier
    for each loan application record consisting of:
    - Activity year (4 digits)
    - File type code (1 character)
    - Row number (9 digits, zero padded)
    For example: 2018a_000000000

    Parameters
    ----------
    data_folder : Path
        Folder where raw data is stored.
    save_folder : Path
        Folder where cleaned data will be saved.
    min_year : int, optional
        First year of data to include. The default is 2007.
    max_year : int, optional
        Last year of data to include. The default is 2023.
    replace : bool, optional
        Whether to replace existing files. The default is False.
    remove_raw_file : bool, optional
        Whether to remove the raw file after processing. The default is True.
    add_hmda_index : bool, optional
        Whether to add the HMDAIndex to the data starting in 2017. The default is True.

    Returns
    -------
    None.

    """

    data_folder = Path(data_folder)
    save_folder = Path(save_folder)
    save_folder.mkdir(parents=True, exist_ok=True)
    schema_file = Path(schema_file)

    for year in range(min_year, max_year + 1):
        for archive in data_folder.glob(f"*{year}*.zip"):
            file_name = _normalized_file_stem(archive.stem)
            save_file = save_folder / f"{file_name}.parquet"

            if not _should_process_output(save_file, replace):
                continue

            logger.info("Reading file: %s", archive)
            _process_hmda_archive(
                archive_path=archive,
                save_path=save_file,
                schema_file=schema_file,
                year=year,
                remove_raw_file=remove_raw_file,
                add_hmda_index=add_hmda_index,
            )


# %% Cleaning Functions
# Clean Data After 2017
def clean_hmda_post_2017(
    data_folder: Path, min_year: int = 2018, max_year: int = 2023, replace: bool = False
):
    """
    Import and clean HMDA data for 2018 onward.

    Parameters
    ----------
    data_folder : Path
        Folder where parquet files are stored.
    min_year : int, optional
        First year of data to include. The default is 2018.
    max_year : int, optional
        Last year of data to include. The default is 2022.
    replace : bool, optional
        Whether to replace existing files. The default is False.

    Returns
    -------
    None.

    """

    data_folder = Path(data_folder)

    for year in range(min_year, max_year + 1):
        for file in data_folder.glob(f"*{year}*.parquet"):
            save_file_parquet = file.with_name(f"{file.stem}_clean.parquet")

            if not _should_process_output(save_file_parquet, replace):
                continue

            _clean_post_2017_file(file, save_file_parquet)
            shutil.move(save_file_parquet, file)


# Clean Historic HMDA Files (2007-2017)
def clean_hmda_2007_2017(
    data_folder: Path, min_year: int = 2007, max_year: int = 2017, replace: bool = False
):
    """
    Import and clean HMDA data for 2007-2017.

    Parameters
    ----------
    data_folder : Path
        Folder containing HMDA parquet files.
    min_year : int, optional
        First year to process. The default is 2007.
    max_year : int, optional
        Last year to process. The default is 2017.
    replace : bool, optional
        Overwrite existing cleaned files if True. The default is False.

    Returns
    -------
    None.

    """

    data_folder = Path(data_folder)

    for year in range(min_year, max_year + 1):
        files = list(data_folder.glob(f"*{year}*records*.parquet")) + list(
            data_folder.glob(f"*{year}*public*.parquet")
        )
        for file in files:
            save_file_parquet = file.with_name(f"{file.stem}_clean.parquet")

            if not _should_process_output(save_file_parquet, replace):
                continue

            _clean_2007_2017_file(file, save_file_parquet, year)


# %% Combine Files
# Combine Lenders After 2018
def combine_lenders_panel_ts_post2018(
    panel_folder: Path,
    ts_folder: Path,
    save_folder: Path,
    min_year: int = 2018,
    max_year: int = 2023,
):
    """
    Combine Transmissal Series and Panel data for lenders between 2018 and 2022.

    Parameters
    ----------
    panel_folder : Path
        Folder where raw panel data is stored.
    ts_folder : Path
        Folder where raw transmissal series data is stored.
    save_folder : Path
        Folder where combined data will be saved.
    min_year : int, optional
        First year of data to include. The default is 2018.
    max_year : int, optional
        Last year of data to include. The default is 2023.

    Returns
    -------
    None.

    """

    panel_folder = Path(panel_folder)
    ts_folder = Path(ts_folder)
    save_folder = Path(save_folder)
    save_folder.mkdir(parents=True, exist_ok=True)
    years = range(min_year, max_year + 1)

    df_panel = _load_parquet_series(panel_folder, years)
    df_ts = _load_parquet_series(ts_folder, years)
    df = _merge_panel_ts_post2018(df_panel, df_ts)

    file_stem = _combined_file_stem(min_year, max_year)
    csv_path = save_folder / f"{file_stem}.csv"
    parquet_path = save_folder / f"{file_stem}.parquet"
    df.to_csv(csv_path, index=False, sep="|")
    df.to_parquet(parquet_path, index=False)

    ## Deprecated Code
    # ts_folder = '/project/cl/external_data/HMDA/raw_files/transmissal_series'
    # ts_files = glob.glob(f'{ts_folder}/*.txt')
    # df_ts = []
    # for year in range(2018, 2022+1) :
    #     file = [x for x in ts_files if str(year) in x][0]
    #     df_a = pd.read_csv(file, sep = '|', quoting = 1)
    #     df_ts.append(df_a)
    # df_ts = pd.concat(df_ts)

    # # Import Panel and TS Data
    # panel_folder = '/project/cl/external_data/HMDA/raw_files/panel'
    # panel_files = glob.glob(f'{panel_folder}/*.txt')
    # df_panel = []
    # for year in range(2018, 2022+1) :
    #     file = [x for x in panel_files if str(year) in x][0]
    #     df_a = pd.read_csv(file, sep = '|', quoting = 1)
    #     df_a = df_a.rename(columns = {'upper':'lei'})
    #     df_panel.append(df_a)
    # df_panel = pd.concat(df_panel)


# Combine Lenders Before 2018
def combine_lenders_panel_ts_pre2018(
    panel_folder: Path,
    ts_folder: Path,
    save_folder: Path,
    min_year: int = 2007,
    max_year: int = 2017,
):
    """
    Combine Transmissal Series and Panel data for lenders between 2007 and 2017.

    Parameters
    ----------
    panel_folder : Path
        Folder where raw panel data is stored.
    ts_folder : Path
        Folder where raw transmissal series data is stored.
    save_folder : Path
        Folder where combined data will be saved.
    min_year : int, optional
        First year of data to include. The default is 2007.
    max_year : int, optional
        Last year of data to include. The default is 2017.

    Returns
    -------
    None.

    """

    panel_folder = Path(panel_folder)
    ts_folder = Path(ts_folder)
    save_folder = Path(save_folder)
    save_folder.mkdir(parents=True, exist_ok=True)
    years = range(min_year, max_year + 1)

    df_ts = _load_ts_pre2018(ts_folder, years)
    df_panel = _load_panel_pre2018(panel_folder, years)
    df = _merge_panel_ts_pre2018(df_panel, df_ts)

    csv_path = save_folder / f"{_combined_file_stem(min_year, max_year)}.csv"
    df.to_csv(csv_path, index=False, sep="|")


# %% Main Routine
if __name__ == "__main__":
    # Define Folder Paths
    RAW_DIR = config.RAW_DIR
    CLEAN_DIR = config.CLEAN_DIR
    PROJECT_DIR = config.PROJECT_DIR

    # Import HMDA Loan Data
    data_folder = RAW_DIR / "loans"
    save_folder = CLEAN_DIR / "loans"
    schema_file = "./schemas/hmda_lar_schema_post2018.html"
    import_hmda_streaming(
        data_folder, save_folder, schema_file, min_year=2018, max_year=2023
    )
    # clean_hmda_post_2017(save_folder, min_year=2018, max_year=2023, replace=False)

    # Import HMDA Transmittal Series Data
    data_folder = RAW_DIR / "transmissal_series"
    save_folder = CLEAN_DIR / "transmissal_series"
    schema_file = "./schemas/hmda_ts_schema_post2018.html"
    # import_hmda_streaming(data_folder, save_folder, schema_file)

    # Import HMDA Panel Data
    data_folder = RAW_DIR / "panel"
    save_folder = CLEAN_DIR / "panel"
    schema_file = "./schemas/hmda_panel_schema_post2018.html"
    # import_hmda_post_streaming(data_folder, save_folder, schema_file)

    # Combine Lender Files
    ts_folder = CLEAN_DIR / "transmissal_series"
    panel_folder = CLEAN_DIR / "panel"
    save_folder = PROJECT_DIR / "data"
    # combine_lenders_panel_ts_pre2018(panel_folder, ts_folder, save_folder, min_year=2007, max_year=2017)
    # combine_lenders_panel_ts_post2018(panel_folder, ts_folder, save_folder, min_year=2018, max_year=2023)

    # Update File List
    data_folder = CLEAN_DIR
    # HMDALoader.update_file_list(data_folder)

# %%
=======
#!/usr/bin/env python3
# -*- coding: utf-8 -*-
"""
Created on: Saturday December 3, 2022
Last updated on: Wednesday May 21, 2025
@author: Jonathan E. Becker
"""

# Import Packages
import logging
import shutil
import time
from pathlib import Path
import polars as pl
import config
from import_support_functions import (
    destring_hmda_cols_2007_2017,
    destring_hmda_cols_after_2018,
    destring_hmda_cols_pre2007,
    get_delimiter,
    get_file_schema,
    rename_hmda_columns,
    unzip_hmda_file,
)


logger = logging.getLogger(__name__)


CENSUS_TRACT_COLUMN = "census_tract"
HMDA_INDEX_COLUMN = "HMDAIndex"
DERIVED_COLUMNS = [
    "derived_loan_product_type",
    "derived_race",
    "derived_ethnicity",
    "derived_sex",
    "derived_dwelling_category",
]
POST_2017_TRACT_COLUMNS = [
    "tract_population",
    "tract_minority_population_percent",
    "ffiec_msa_md_median_family_income",
    "tract_to_msa_income_percentage",
    "tract_owner_occupied_units",
    "tract_one_to_four_family_homes",
    "tract_median_age_of_housing_units",
]
PRE2018_TS_DROP_COLUMNS = [
    "Respondent Name (Panel)",
    "Respondent City (Panel)",
    "Respondent State (Panel)",
]


def _normalized_file_stem(stem: str) -> str:
    """Remove common suffixes from extracted archive names."""

    if stem.endswith("_csv"):
        stem = stem[:-4]
    if stem.endswith("_pipe"):
        stem = stem[:-5]
    return stem


def _should_process_output(path: Path, replace: bool) -> bool:
    """Return ``True`` when the target path should be generated."""

    return replace or not path.exists()


def _limit_schema_to_available_columns(
    raw_file: Path, delimiter: str, schema: dict[str, pl.DataType]
) -> dict[str, pl.DataType]:
    """Restrict a schema to the columns available in a delimited file."""

    csv_columns = pl.read_csv(raw_file, separator=delimiter, n_rows=0, ignore_errors=True).columns
    logger.debug("CSV columns: %s", csv_columns)
    return {column: schema[column] for column in csv_columns if column in schema}


def _append_hmda_index(
    lf: pl.LazyFrame, year: int, file_type_code: str
) -> pl.LazyFrame:
    """Format the HMDA index values as strings with a consistent prefix."""

    prefix = f"{year}{file_type_code}_"
    return (
        lf.cast({HMDA_INDEX_COLUMN: pl.String}, strict=False)
        .with_columns(pl.col(HMDA_INDEX_COLUMN).str.zfill(9).alias(HMDA_INDEX_COLUMN))
        .with_columns(
            (pl.lit(prefix) + pl.col(HMDA_INDEX_COLUMN)).alias(HMDA_INDEX_COLUMN)
        )
    )


def _build_hmda_lazyframe(
    raw_file: Path,
    delimiter: str,
    schema: dict[str, pl.DataType],
    year: int,
    add_hmda_index: bool,
    archive_path: Path,
    add_file_type: bool,
) -> pl.LazyFrame:
    """Create a ``polars`` lazy frame for a raw HMDA delimited file."""

    if (year < 2017) or (not add_hmda_index):
        return pl.scan_csv(
            raw_file, separator=delimiter, low_memory=True, schema=schema
        )

    # Scan CSV File
    lf = pl.scan_csv(
        raw_file,
        separator=delimiter,
        low_memory=True,
        row_index_name=HMDA_INDEX_COLUMN,
        infer_schema_length=None,
    )

    # Add File Type and HMDA Index
    file_type_code = _get_file_type_code(archive_path)
    if add_file_type:
        lf = lf.with_columns(pl.lit(file_type_code).alias("file_type"))
    if add_hmda_index:
        lf = _append_hmda_index(lf, year, file_type_code)

    return lf


def _process_hmda_archive(
    archive_path: Path,
    save_path: Path,
    schema_file: Path,
    year: int,
    remove_raw_file: bool,
    add_hmda_index: bool,
    add_file_type: bool,
) -> None:
    """Read, clean and persist a single HMDA archive."""

    raw_file_path = Path(unzip_hmda_file(archive_path, archive_path.parent))
    try:
        delimiter = get_delimiter(raw_file_path, bytes=16000)
        schema = get_file_schema(schema_file=schema_file, schema_type="polars")
        limited_schema = _limit_schema_to_available_columns(
            raw_file_path,
            delimiter,
            schema,
        )
        lf = _build_hmda_lazyframe(
            raw_file=raw_file_path,
            delimiter=delimiter,
            schema=limited_schema,
            year=year,
            add_hmda_index=add_hmda_index,
            add_file_type=add_file_type,
            archive_path=archive_path,
        )
        lf.sink_parquet(save_path)
    finally:
        if remove_raw_file:
            time.sleep(1)
            raw_file_path.unlink(missing_ok=True)


def _format_census_tract_lazy(lf: pl.LazyFrame) -> pl.LazyFrame:
    """Standardize the census tract column within a lazy frame."""

    return (
        lf.cast({CENSUS_TRACT_COLUMN: pl.Float64}, strict=False)
        .cast({CENSUS_TRACT_COLUMN: pl.Int64}, strict=False)
        .cast({CENSUS_TRACT_COLUMN: pl.String}, strict=False)
        .with_columns(
            pl.col(CENSUS_TRACT_COLUMN).str.zfill(11).alias(CENSUS_TRACT_COLUMN)
        )
    )


def _get_file_type_code(file_name: Path | str) -> str:
    """Derive the HMDA file type code from a file name.

    Parameters
    ----------
    file_name : Path | str
        Name of the HMDA file.

    Returns
    -------
    str
        Single-character code representing the HMDA file type.

    Raises
    ------
    ValueError
        If the file type cannot be determined from ``file_name``.
    """
    # Get Base Name of File
    base_name = Path(file_name).stem

    # Get Version Types from Prefixes
    base_name_lower = base_name.lower()
    if "three_year" in base_name_lower:
        return "a"
    elif "one_year" in base_name_lower:
        return "b"
    elif (
        "public_lar" in base_name_lower
        or "public_panel" in base_name_lower
        or "public_ts" in base_name_lower
    ):
        return "c"
    elif "nationwide" in base_name_lower:
        return "d"
    elif "mlar" in base_name_lower:
        return "e"
    raise ValueError("Cannot parse the HMDA file type from the provided file name.")


def _rename_columns_post2018(lf: pl.LazyFrame) -> pl.LazyFrame:
    """Rename columns for post-2018 files."""
    rename_dict = {
        "loan_to_value_ratio": "combined_loan_to_value_ratio",
    }
    return lf.rename(rename_dict, strict=False)

# %% Import Functions
# Import Historic HMDA Files (Still Needs Work)
def import_hmda_pre_2007(
    data_folder: Path,
    save_folder: Path,
    min_year: int = 1981,
    max_year: int = 2006,
    contains_string: str = "HMDA_LAR",
):
    """
    Import and clean HMDA data before 2007.

    Parameters
    ----------
    data_folder : Path
        Folder containing raw HMDA text files.
    save_folder : Path
        Directory where cleaned files will be written.
    contains_string : str, optional
        Substring used to identify HMDA files to process. The default is 'HMDA_LAR'.

    Returns
    -------
    None.

    """

    data_folder = Path(data_folder)
    save_folder = Path(save_folder)
    # Loop Over Years
    for year in range(min_year, max_year + 1):
        # Get Files
        for file in data_folder.glob(f"*{year}*.txt"):
            # Get File Name
            file_name = file.stem
            save_file_csv = save_folder / f"{file_name}.csv.gz"
            save_file_parquet = save_folder / f"{file_name}.parquet"

            # Read File
            if not save_file_parquet.exists():
                # Load Raw Data
                logger.info("Reading file: %s", file)
                df = pl.read_csv(file, separator=get_delimiter(file, bytes=16000), ignore_errors=True)

                # Rename Columns
                df = rename_hmda_columns(df, df_type="polars")

                # Destring Numeric Columns
                df = destring_hmda_cols_pre2007(df)

                # Save to Parquet
                df.write_parquet(save_file_parquet)


# Import Data w/ Streaming
def import_hmda_streaming(
    data_folder: Path,
    save_folder: Path,
    schema_file: Path,
    min_year: int = 2007,
    max_year: int = 2024,
    replace: bool = False,
    remove_raw_file: bool = True,
    add_hmda_index: bool = True,
    add_file_type: bool = True,
):
    """
    Import and clean HMDA data for 2007 onward.

    Also adds HMDAIndex to HMDA files from 2018 onward. The HMDAIndex is a unique identifier
    for each loan application record consisting of:
    - Activity year (4 digits)
    - File type code (1 character)
    - Row number (9 digits, zero padded)
    For example: 2018a_000000000

    Parameters
    ----------
    data_folder : Path
        Folder where raw data is stored.
    save_folder : Path
        Folder where cleaned data will be saved.
    min_year : int, optional
        First year of data to include. The default is 2007.
    max_year : int, optional
        Last year of data to include. The default is 2024.
    replace : bool, optional
        Whether to replace existing files. The default is False.
    remove_raw_file : bool, optional
        Whether to remove the raw file after processing. The default is True.
    add_hmda_index : bool, optional
        Whether to add the HMDAIndex to the data starting in 2017. The default is True.
    add_file_type : bool, optional
        Whether to add the file type to the data. The default is True.
    Returns
    -------
    None.

    """

    data_folder = Path(data_folder)
    save_folder = Path(save_folder)
    save_folder.mkdir(parents=True, exist_ok=True)
    schema_file = Path(schema_file)

    for year in range(min_year, max_year + 1):
        for archive in data_folder.glob(f"*{year}*.zip"):
            file_name = _normalized_file_stem(archive.stem)
            save_file = save_folder / f"{file_name}.parquet"

            if not _should_process_output(save_file, replace):
                continue

            logger.info("Reading file: %s", archive)
            _process_hmda_archive(
                archive_path=archive,
                save_path=save_file,
                schema_file=schema_file,
                year=year,
                remove_raw_file=remove_raw_file,
                add_hmda_index=add_hmda_index,
                add_file_type=add_file_type,
            )


# Clean Data After 2017
def clean_hmda_post_2017(
    data_folder: Path, min_year: int = 2018, max_year: int = 2024, overwrite: bool = False
):
    """
    Import and clean HMDA data for 2018 onward.

    Parameters
    ----------
    data_folder : Path
        Folder where parquet files are stored.
    min_year : int, optional
        First year of data to include. The default is 2018.
    max_year : int, optional
        Last year of data to include. The default is 2024.
    overwrite : bool, optional
        Whether to overwrite existing files. The default is False.

    Returns
    -------
    None.

    """

    data_folder = Path(data_folder)

    for year in range(min_year, max_year + 1):
        for file in data_folder.glob(f"*{year}*.parquet"):
            save_file_parquet = file.with_name(f"{file.stem}_clean.parquet")

            if not _should_process_output(save_file_parquet, overwrite):
                continue

            # Clean File
            lf = pl.scan_parquet(file, low_memory=True)
            lf = lf.drop(DERIVED_COLUMNS, strict=False)
            lf = lf.drop(POST_2017_TRACT_COLUMNS, strict=False)
            lf = _rename_columns_post2018(lf)
            lf = destring_hmda_cols_after_2018(lf)
            lf = _format_census_tract_lazy(lf)
            lf.sink_parquet(save_file_parquet)

            # Move Cleaned File to Original File
            if overwrite:
                shutil.move(save_file_parquet, file)


# Clean Historic HMDA Files (2007-2017)
def clean_hmda_2007_2017(
    data_folder: Path, min_year: int = 2007, max_year: int = 2017, replace: bool = False
):
    """
    Import and clean HMDA data for 2007-2017.

    Parameters
    ----------
    data_folder : Path
        Folder containing HMDA parquet files.
    min_year : int, optional
        First year to process. The default is 2007.
    max_year : int, optional
        Last year to process. The default is 2017.
    replace : bool, optional
        Overwrite existing cleaned files if True. The default is False.

    Returns
    -------
    None.

    """

    data_folder = Path(data_folder)

    for year in range(min_year, max_year + 1):
        files = list(data_folder.glob(f"*{year}*records*.parquet")) + list(
            data_folder.glob(f"*{year}*public*.parquet")
        )
        for file in files:
            save_file_parquet = file.with_name(f"{file.stem}_clean.parquet")

            if not _should_process_output(save_file_parquet, replace):
                continue

            _clean_2007_2017_file(file, save_file_parquet, year)


#%% Save Functions
# Save to dataset
def save_to_dataset(
    data_folder: Path,
    save_folder: Path,
    min_year: int = 2018,
    max_year: int = 2024,
):
    """Save HMDA data to dataset with Hive Partitioning."""

    data_folder = Path(data_folder)
    save_folder = Path(save_folder)

    df = []
    years = range(min_year, max_year + 1)
    for year in years:
        for file in data_folder.glob(f"*{year}*.parquet"):
            df_a = pl.scan_parquet(file)
            df.append(df_a)
    df = pl.concat(df, how='diagonal_relaxed')
    df.sink_parquet(
        pl.PartitionByKey(
            save_folder / "{key[0].name}={key[0].value}/{key[1].name}={key[1].value}/000.parquet",
            by=[pl.col('activity_year'), pl.col('file_type')],
            include_key=True,
        ),
        mkdir=True,
    )


# %% Main Routine
if __name__ == "__main__":

    # Define Folder Paths
    RAW_DIR = config.RAW_DIR
    CLEAN_DIR = config.CLEAN_DIR
    PROJECT_DIR = config.PROJECT_DIR

    # Set Year Ranges
    MIN_YEAR = 2018
    MAX_YEAR = 2024

    # Import HMDA Loan Data
    import_hmda_streaming(
        RAW_DIR / "loans",
        CLEAN_DIR / "loans",
        PROJECT_DIR / "schemas/hmda_lar_schema_post2018.html",
        min_year=MIN_YEAR,
        max_year=MAX_YEAR
    )

    # Import HMDA Transmittal Series Data
    import_hmda_streaming(
        RAW_DIR / "transmissal_series",
        CLEAN_DIR / "transmissal_series",
        PROJECT_DIR / "schemas/hmda_ts_schema_post2018.html",
        min_year=MIN_YEAR,
        max_year=MAX_YEAR
    )

    # Import HMDA Panel Data
    import_hmda_streaming(
        RAW_DIR / "panel",
        CLEAN_DIR / "panel",
        PROJECT_DIR / "schemas/hmda_panel_schema_post2018.html",
        min_year=MIN_YEAR,
        max_year=MAX_YEAR
    )

    # Clean loans data
    clean_hmda_post_2017(
        CLEAN_DIR / "loans",
        min_year=MIN_YEAR,
        max_year=MAX_YEAR,
        overwrite=True,
    )

    # Combine Lender Files
    ts_folder = CLEAN_DIR / "transmissal_series"
    panel_folder = CLEAN_DIR / "panel"
    save_folder = PROJECT_DIR / "data"
    # combine_lenders_panel_ts_pre2018(panel_folder, ts_folder, save_folder, min_year=2007, max_year=2017)
    # combine_lenders_panel_ts_post2018(panel_folder, ts_folder, save_folder, min_year=2018, max_year=2023)

    # # Save to Dataset
    # save_to_dataset(
    #     CLEAN_DIR / 'loans',
    #     PROJECT_DIR / "data/database/loans",
    #     min_year=2018,
    #     max_year=2024,
    # )
>>>>>>> 1f64b80a
<|MERGE_RESOLUTION|>--- conflicted
+++ resolved
@@ -1,1236 +1,528 @@
-<<<<<<< HEAD
-#!/usr/bin/env python3
-# -*- coding: utf-8 -*-
-"""
-Created on: Saturday December 3, 2022
-Last updated on: Wednesday May 21, 2025
-@author: Jonathan E. Becker
-"""
-
-# Import Packages
-import logging
-import shutil
-import time
-from collections.abc import Iterable
-from pathlib import Path
-
-import numpy as np
-import pandas as pd
-import polars as pl
-import pyarrow as pa
-import pyarrow.parquet as pq
-from pyarrow import csv
-import config
-from import_support_functions import (
-    destring_hmda_cols_2007_2017,
-    destring_hmda_cols_after_2018,
-    destring_hmda_cols_pre2007,
-    get_delimiter,
-    get_file_schema,
-    rename_hmda_columns,
-    unzip_hmda_file,
-)
-import HMDALoader
-
-
-logger = logging.getLogger(__name__)
-
-
-CENSUS_TRACT_COLUMN = "census_tract"
-HMDA_INDEX_COLUMN = "HMDAIndex"
-DERIVED_COLUMNS = [
-    "derived_loan_product_type",
-    "derived_race",
-    "derived_ethnicity",
-    "derived_sex",
-    "derived_dwelling_category",
-]
-POST_2017_TRACT_COLUMNS = [
-    "tract_population",
-    "tract_minority_population_percent",
-    "ffiec_msa_md_median_family_income",
-    "tract_to_msa_income_percentage",
-    "tract_owner_occupied_units",
-    "tract_one_to_four_family_homes",
-    "tract_median_age_of_housing_units",
-]
-PRE2018_TS_DROP_COLUMNS = [
-    "Respondent Name (Panel)",
-    "Respondent City (Panel)",
-    "Respondent State (Panel)",
-]
-
-
-def _normalized_file_stem(stem: str) -> str:
-    """Remove common suffixes from extracted archive names."""
-
-    if stem.endswith("_csv"):
-        stem = stem[:-4]
-    if stem.endswith("_pipe"):
-        stem = stem[:-5]
-    return stem
-
-
-def _should_process_output(path: Path, replace: bool) -> bool:
-    """Return ``True`` when the target path should be generated."""
-
-    return replace or not path.exists()
-
-
-def _limit_schema_to_available_columns(
-    raw_file: Path, delimiter: str, schema: dict[str, pl.DataType]
-) -> dict[str, pl.DataType]:
-    """Restrict a schema to the columns available in a delimited file."""
-
-    csv_columns = pl.read_csv(raw_file, separator=delimiter, n_rows=0).columns
-    logger.debug("CSV columns: %s", csv_columns)
-    return {column: schema[column] for column in csv_columns if column in schema}
-
-
-def _append_hmda_index(
-    lf: pl.LazyFrame, year: int, file_type_code: str
-) -> pl.LazyFrame:
-    """Format the HMDA index values as strings with a consistent prefix."""
-
-    prefix = f"{year}{file_type_code}_"
-    return (
-        lf.cast({HMDA_INDEX_COLUMN: pl.String}, strict=False)
-        .with_columns(pl.col(HMDA_INDEX_COLUMN).str.zfill(9).alias(HMDA_INDEX_COLUMN))
-        .with_columns(
-            (pl.lit(prefix) + pl.col(HMDA_INDEX_COLUMN)).alias(HMDA_INDEX_COLUMN)
-        )
-    )
-
-
-def _build_hmda_lazyframe(
-    raw_file: Path,
-    delimiter: str,
-    schema: dict[str, pl.DataType],
-    year: int,
-    add_hmda_index: bool,
-    archive_path: Path,
-) -> pl.LazyFrame:
-    """Create a ``polars`` lazy frame for a raw HMDA delimited file."""
-
-    if (year < 2017) or (not add_hmda_index):
-        return pl.scan_csv(
-            raw_file, separator=delimiter, low_memory=True, schema=schema
-        )
-
-    lf = pl.scan_csv(
-        raw_file,
-        separator=delimiter,
-        low_memory=True,
-        row_index_name=HMDA_INDEX_COLUMN,
-        infer_schema_length=None,
-    )
-    file_type_code = HMDALoader.get_file_type_code(archive_path)
-    return _append_hmda_index(lf, year, file_type_code)
-
-
-def _process_hmda_archive(
-    archive_path: Path,
-    save_path: Path,
-    schema_file: Path,
-    year: int,
-    remove_raw_file: bool,
-    add_hmda_index: bool,
-) -> None:
-    """Read, clean and persist a single HMDA archive."""
-
-    raw_file_path = Path(unzip_hmda_file(archive_path, archive_path.parent))
-    try:
-        delimiter = get_delimiter(raw_file_path, bytes=16000)
-        schema = get_file_schema(schema_file=schema_file, schema_type="polars")
-        limited_schema = _limit_schema_to_available_columns(
-            raw_file_path, delimiter, schema
-        )
-        lf = _build_hmda_lazyframe(
-            raw_file=raw_file_path,
-            delimiter=delimiter,
-            schema=limited_schema,
-            year=year,
-            add_hmda_index=add_hmda_index,
-            archive_path=archive_path,
-        )
-        lf.sink_parquet(save_path)
-    finally:
-        if remove_raw_file:
-            time.sleep(1)
-            raw_file_path.unlink(missing_ok=True)
-
-
-def _clean_post_2017_lazyframe(lf: pl.LazyFrame) -> pl.LazyFrame:
-    """Apply the standard cleaning routine for post-2017 HMDA data."""
-
-    lf = lf.drop(DERIVED_COLUMNS, strict=False)
-    lf = lf.drop(POST_2017_TRACT_COLUMNS, strict=False)
-    lf = destring_hmda_cols_after_2018(lf)
-    return _format_census_tract_lazy(lf)
-
-
-def _format_census_tract_lazy(lf: pl.LazyFrame) -> pl.LazyFrame:
-    """Standardize the census tract column within a lazy frame."""
-
-    return (
-        lf.cast({CENSUS_TRACT_COLUMN: pl.Float64}, strict=False)
-        .cast({CENSUS_TRACT_COLUMN: pl.Int64}, strict=False)
-        .cast({CENSUS_TRACT_COLUMN: pl.String}, strict=False)
-        .with_columns(
-            pl.col(CENSUS_TRACT_COLUMN).str.zfill(11).alias(CENSUS_TRACT_COLUMN)
-        )
-    )
-
-
-def _clean_post_2017_file(source: Path, destination: Path) -> None:
-    """Run the post-2017 cleaning pipeline and persist the result."""
-
-    lf = pl.scan_parquet(source, low_memory=True)
-    cleaned = _clean_post_2017_lazyframe(lf)
-    cleaned.sink_parquet(destination)
-
-
-def _add_hmda_index_2017(
-    df: pd.DataFrame, archive_path: Path, year: int
-) -> pd.DataFrame:
-    """Append HMDA index information for 2017 loan application records."""
-
-    file_type_code = HMDALoader.get_file_type_code(archive_path)
-    hmda_index = (
-        pd.Series(range(df.shape[0]), index=df.index, dtype="int64")
-        .astype("string")
-        .str.zfill(9)
-    )
-    df = df.copy()
-    df[HMDA_INDEX_COLUMN] = (
-        df["activity_year"].astype("string") + file_type_code + "_" + hmda_index
-    )
-    return df
-
-
-def _format_census_tract_dataframe(df: pd.DataFrame) -> pd.DataFrame:
-    """Normalize the census tract column within a pandas ``DataFrame``."""
-
-    df = df.copy()
-    df[CENSUS_TRACT_COLUMN] = pd.to_numeric(df[CENSUS_TRACT_COLUMN], errors="coerce")
-    df[CENSUS_TRACT_COLUMN] = df[CENSUS_TRACT_COLUMN].astype("Int64")
-    df[CENSUS_TRACT_COLUMN] = df[CENSUS_TRACT_COLUMN].astype("string")
-    df[CENSUS_TRACT_COLUMN] = df[CENSUS_TRACT_COLUMN].str.zfill(11)
-    df.loc[
-        df[CENSUS_TRACT_COLUMN].str.contains("NA", regex=False),
-        CENSUS_TRACT_COLUMN,
-    ] = ""
-    return df
-
-
-def _clean_2007_2017_dataframe(
-    df: pd.DataFrame, year: int, archive_path: Path
-) -> pd.DataFrame:
-    """Run the cleaning steps shared by the 2007-2017 HMDA files."""
-
-    df = rename_hmda_columns(df)
-    if year == 2017:
-        df = _add_hmda_index_2017(df, archive_path, year)
-    df = df.drop(columns=DERIVED_COLUMNS, errors="ignore")
-    df = destring_hmda_cols_2007_2017(df)
-    return _format_census_tract_dataframe(df)
-
-
-def _clean_2007_2017_file(source: Path, destination: Path, year: int) -> None:
-    """Execute the full 2007-2017 cleaning pipeline and persist the result."""
-
-    df = pd.read_parquet(source)
-    cleaned = _clean_2007_2017_dataframe(df, year, source)
-    table = pa.Table.from_pandas(cleaned, preserve_index=False)
-    pq.write_table(table, destination)
-
-
-def _combined_file_stem(min_year: int, max_year: int) -> str:
-    """Return the output stem used for combined lender files."""
-
-    return f"hmda_lenders_combined_{min_year}-{max_year}"
-
-
-def _find_year_file(folder: Path, year: int, pattern: str) -> Path:
-    """Return the first file matching a year specific pattern."""
-
-    matches = list(folder.glob(pattern.format(year=year)))
-    if not matches:
-        raise FileNotFoundError(
-            f"No files found for pattern '{pattern}' in {folder} for year {year}."
-        )
-    return matches[0]
-
-
-def _load_parquet_series(folder: Path, years: Iterable[int]) -> pd.DataFrame:
-    """Concatenate parquet files across multiple years."""
-
-    frames = [
-        pd.read_parquet(_find_year_file(folder, year, "*{year}*.parquet"))
-        for year in years
-    ]
-    return pd.concat(frames, ignore_index=True)
-
-
-def _load_ts_pre2018(ts_folder: Path, years: Iterable[int]) -> pd.DataFrame:
-    """Load and lightly clean pre-2018 Transmittal Series files."""
-
-    frames = []
-    for year in years:
-        file = _find_year_file(ts_folder, year, "*{year}*.csv")
-        df_year = pd.read_csv(file, low_memory=False)
-        df_year.columns = [column.strip() for column in df_year.columns]
-        df_year = df_year.drop(columns=PRE2018_TS_DROP_COLUMNS, errors="ignore")
-        frames.append(df_year)
-    return pd.concat(frames, ignore_index=True)
-
-
-def _load_panel_pre2018(panel_folder: Path, years: Iterable[int]) -> pd.DataFrame:
-    """Load and harmonize the pre-2018 panel files."""
-
-    rename_map = {
-        "Respondent Identification Number": "Respondent ID",
-        "Parent Identification Number": "Parent Respondent ID",
-        "Parent State (Panel)": "Parent State",
-        "Parent City (Panel)": "Parent City",
-        "Parent Name (Panel)": "Parent Name",
-        "Respondent State (Panel)": "Respondent State",
-        "Respondent Name (Panel)": "Respondent Name",
-        "Respondent City (Panel)": "Respondent City",
-    }
-    frames = []
-    for year in years:
-        file = _find_year_file(panel_folder, year, "*{year}*.csv")
-        df_year = pd.read_csv(file, low_memory=False)
-        df_year = df_year.rename(columns=rename_map)
-        frames.append(df_year)
-    return pd.concat(frames, ignore_index=True)
-
-
-def _merge_panel_ts_post2018(panel: pd.DataFrame, ts: pd.DataFrame) -> pd.DataFrame:
-    """Merge panel and TS data for post-2018 files."""
-
-    df = panel.merge(
-        ts, on=["activity_year", "lei"], how="outer", suffixes=("_panel", "_ts")
-    )
-    return df[df.columns.sort_values()]
-
-
-def _strip_whitespace_and_replace_missing(df: pd.DataFrame) -> pd.DataFrame:
-    """Trim whitespace and normalise missing indicators."""
-
-    for column in df.columns:
-        df[column] = [
-            value.strip() if isinstance(value, str) else value for value in df[column]
-        ]
-        df.loc[df[column].isin([np.nan, ""]), column] = None
-    return df
-
-
-def _merge_panel_ts_pre2018(panel: pd.DataFrame, ts: pd.DataFrame) -> pd.DataFrame:
-    """Merge and tidy the pre-2018 panel and TS data."""
-
-    df = panel.merge(
-        ts,
-        on=["Activity Year", "Respondent ID", "Agency Code"],
-        how="outer",
-        suffixes=(" Panel", " TS"),
-    )
-    df = df[df.columns.sort_values()]
-    return _strip_whitespace_and_replace_missing(df)
-
-
-# %% Import Functions
-# Import Historic HMDA Files (Still Needs Work)
-def import_hmda_pre_2007(
-    data_folder: Path,
-    save_folder: Path,
-    min_year: int = 1981,
-    max_year: int = 2006,
-    contains_string: str = "HMDA_LAR",
-    save_to_parquet: bool = True,
-):
-    """
-    Import and clean HMDA data before 2007.
-
-    Parameters
-    ----------
-    data_folder : Path
-        Folder containing raw HMDA text files.
-    save_folder : Path
-        Directory where cleaned files will be written.
-    contains_string : str, optional
-        Substring used to identify HMDA files to process. The default is 'HMDA_LAR'.
-
-    Returns
-    -------
-    None.
-
-    """
-
-    data_folder = Path(data_folder)
-    save_folder = Path(save_folder)
-    # Loop Over Years
-    for year in range(min_year, max_year + 1):
-        # Get Files
-        for file in data_folder.glob(f"*{year}*.txt"):
-            # Get File Name
-            file_name = file.stem
-            save_file_csv = save_folder / f"{file_name}.csv.gz"
-            save_file_parquet = save_folder / f"{file_name}.parquet"
-
-            # Read File
-            if not save_file_parquet.exists():
-                # Load Raw Data
-                logger.info("Reading file: %s", file)
-                parse_options = csv.ParseOptions(
-                    delimiter=get_delimiter(file, bytes=16000)
-                )
-                table = csv.read_csv(file, parse_options=parse_options)
-                df = pl.from_arrow(table)
-
-                # Rename Columns
-                df = rename_hmda_columns(df, df_type="polars")
-
-                # Destring Numeric Columns
-                df = destring_hmda_cols_pre2007(df)
-
-                # Convert to PyArrow Table
-                dt = df.to_arrow()
-
-                # Save to CSV
-                write_options = csv.WriteOptions(delimiter="|")
-                with pa.CompressedOutputStream(str(save_file_csv), "gzip") as out:
-                    csv.write_csv(dt, out, write_options=write_options)
-                if save_to_parquet:
-                    pq.write_table(dt, save_file_parquet)
-
-
-# Import Data w/ Streaming
-def import_hmda_streaming(
-    data_folder: Path,
-    save_folder: Path,
-    schema_file: Path,
-    min_year: int = 2007,
-    max_year: int = 2023,
-    replace: bool = False,
-    remove_raw_file: bool = True,
-    add_hmda_index: bool = True,
-):
-    """
-    Import and clean HMDA data for 2007 onward.
-
-    Also adds HMDAIndex to HMDA files from 2018 onward. The HMDAIndex is a unique identifier
-    for each loan application record consisting of:
-    - Activity year (4 digits)
-    - File type code (1 character)
-    - Row number (9 digits, zero padded)
-    For example: 2018a_000000000
-
-    Parameters
-    ----------
-    data_folder : Path
-        Folder where raw data is stored.
-    save_folder : Path
-        Folder where cleaned data will be saved.
-    min_year : int, optional
-        First year of data to include. The default is 2007.
-    max_year : int, optional
-        Last year of data to include. The default is 2023.
-    replace : bool, optional
-        Whether to replace existing files. The default is False.
-    remove_raw_file : bool, optional
-        Whether to remove the raw file after processing. The default is True.
-    add_hmda_index : bool, optional
-        Whether to add the HMDAIndex to the data starting in 2017. The default is True.
-
-    Returns
-    -------
-    None.
-
-    """
-
-    data_folder = Path(data_folder)
-    save_folder = Path(save_folder)
-    save_folder.mkdir(parents=True, exist_ok=True)
-    schema_file = Path(schema_file)
-
-    for year in range(min_year, max_year + 1):
-        for archive in data_folder.glob(f"*{year}*.zip"):
-            file_name = _normalized_file_stem(archive.stem)
-            save_file = save_folder / f"{file_name}.parquet"
-
-            if not _should_process_output(save_file, replace):
-                continue
-
-            logger.info("Reading file: %s", archive)
-            _process_hmda_archive(
-                archive_path=archive,
-                save_path=save_file,
-                schema_file=schema_file,
-                year=year,
-                remove_raw_file=remove_raw_file,
-                add_hmda_index=add_hmda_index,
-            )
-
-
-# %% Cleaning Functions
-# Clean Data After 2017
-def clean_hmda_post_2017(
-    data_folder: Path, min_year: int = 2018, max_year: int = 2023, replace: bool = False
-):
-    """
-    Import and clean HMDA data for 2018 onward.
-
-    Parameters
-    ----------
-    data_folder : Path
-        Folder where parquet files are stored.
-    min_year : int, optional
-        First year of data to include. The default is 2018.
-    max_year : int, optional
-        Last year of data to include. The default is 2022.
-    replace : bool, optional
-        Whether to replace existing files. The default is False.
-
-    Returns
-    -------
-    None.
-
-    """
-
-    data_folder = Path(data_folder)
-
-    for year in range(min_year, max_year + 1):
-        for file in data_folder.glob(f"*{year}*.parquet"):
-            save_file_parquet = file.with_name(f"{file.stem}_clean.parquet")
-
-            if not _should_process_output(save_file_parquet, replace):
-                continue
-
-            _clean_post_2017_file(file, save_file_parquet)
-            shutil.move(save_file_parquet, file)
-
-
-# Clean Historic HMDA Files (2007-2017)
-def clean_hmda_2007_2017(
-    data_folder: Path, min_year: int = 2007, max_year: int = 2017, replace: bool = False
-):
-    """
-    Import and clean HMDA data for 2007-2017.
-
-    Parameters
-    ----------
-    data_folder : Path
-        Folder containing HMDA parquet files.
-    min_year : int, optional
-        First year to process. The default is 2007.
-    max_year : int, optional
-        Last year to process. The default is 2017.
-    replace : bool, optional
-        Overwrite existing cleaned files if True. The default is False.
-
-    Returns
-    -------
-    None.
-
-    """
-
-    data_folder = Path(data_folder)
-
-    for year in range(min_year, max_year + 1):
-        files = list(data_folder.glob(f"*{year}*records*.parquet")) + list(
-            data_folder.glob(f"*{year}*public*.parquet")
-        )
-        for file in files:
-            save_file_parquet = file.with_name(f"{file.stem}_clean.parquet")
-
-            if not _should_process_output(save_file_parquet, replace):
-                continue
-
-            _clean_2007_2017_file(file, save_file_parquet, year)
-
-
-# %% Combine Files
-# Combine Lenders After 2018
-def combine_lenders_panel_ts_post2018(
-    panel_folder: Path,
-    ts_folder: Path,
-    save_folder: Path,
-    min_year: int = 2018,
-    max_year: int = 2023,
-):
-    """
-    Combine Transmissal Series and Panel data for lenders between 2018 and 2022.
-
-    Parameters
-    ----------
-    panel_folder : Path
-        Folder where raw panel data is stored.
-    ts_folder : Path
-        Folder where raw transmissal series data is stored.
-    save_folder : Path
-        Folder where combined data will be saved.
-    min_year : int, optional
-        First year of data to include. The default is 2018.
-    max_year : int, optional
-        Last year of data to include. The default is 2023.
-
-    Returns
-    -------
-    None.
-
-    """
-
-    panel_folder = Path(panel_folder)
-    ts_folder = Path(ts_folder)
-    save_folder = Path(save_folder)
-    save_folder.mkdir(parents=True, exist_ok=True)
-    years = range(min_year, max_year + 1)
-
-    df_panel = _load_parquet_series(panel_folder, years)
-    df_ts = _load_parquet_series(ts_folder, years)
-    df = _merge_panel_ts_post2018(df_panel, df_ts)
-
-    file_stem = _combined_file_stem(min_year, max_year)
-    csv_path = save_folder / f"{file_stem}.csv"
-    parquet_path = save_folder / f"{file_stem}.parquet"
-    df.to_csv(csv_path, index=False, sep="|")
-    df.to_parquet(parquet_path, index=False)
-
-    ## Deprecated Code
-    # ts_folder = '/project/cl/external_data/HMDA/raw_files/transmissal_series'
-    # ts_files = glob.glob(f'{ts_folder}/*.txt')
-    # df_ts = []
-    # for year in range(2018, 2022+1) :
-    #     file = [x for x in ts_files if str(year) in x][0]
-    #     df_a = pd.read_csv(file, sep = '|', quoting = 1)
-    #     df_ts.append(df_a)
-    # df_ts = pd.concat(df_ts)
-
-    # # Import Panel and TS Data
-    # panel_folder = '/project/cl/external_data/HMDA/raw_files/panel'
-    # panel_files = glob.glob(f'{panel_folder}/*.txt')
-    # df_panel = []
-    # for year in range(2018, 2022+1) :
-    #     file = [x for x in panel_files if str(year) in x][0]
-    #     df_a = pd.read_csv(file, sep = '|', quoting = 1)
-    #     df_a = df_a.rename(columns = {'upper':'lei'})
-    #     df_panel.append(df_a)
-    # df_panel = pd.concat(df_panel)
-
-
-# Combine Lenders Before 2018
-def combine_lenders_panel_ts_pre2018(
-    panel_folder: Path,
-    ts_folder: Path,
-    save_folder: Path,
-    min_year: int = 2007,
-    max_year: int = 2017,
-):
-    """
-    Combine Transmissal Series and Panel data for lenders between 2007 and 2017.
-
-    Parameters
-    ----------
-    panel_folder : Path
-        Folder where raw panel data is stored.
-    ts_folder : Path
-        Folder where raw transmissal series data is stored.
-    save_folder : Path
-        Folder where combined data will be saved.
-    min_year : int, optional
-        First year of data to include. The default is 2007.
-    max_year : int, optional
-        Last year of data to include. The default is 2017.
-
-    Returns
-    -------
-    None.
-
-    """
-
-    panel_folder = Path(panel_folder)
-    ts_folder = Path(ts_folder)
-    save_folder = Path(save_folder)
-    save_folder.mkdir(parents=True, exist_ok=True)
-    years = range(min_year, max_year + 1)
-
-    df_ts = _load_ts_pre2018(ts_folder, years)
-    df_panel = _load_panel_pre2018(panel_folder, years)
-    df = _merge_panel_ts_pre2018(df_panel, df_ts)
-
-    csv_path = save_folder / f"{_combined_file_stem(min_year, max_year)}.csv"
-    df.to_csv(csv_path, index=False, sep="|")
-
-
-# %% Main Routine
-if __name__ == "__main__":
-    # Define Folder Paths
-    RAW_DIR = config.RAW_DIR
-    CLEAN_DIR = config.CLEAN_DIR
-    PROJECT_DIR = config.PROJECT_DIR
-
-    # Import HMDA Loan Data
-    data_folder = RAW_DIR / "loans"
-    save_folder = CLEAN_DIR / "loans"
-    schema_file = "./schemas/hmda_lar_schema_post2018.html"
-    import_hmda_streaming(
-        data_folder, save_folder, schema_file, min_year=2018, max_year=2023
-    )
-    # clean_hmda_post_2017(save_folder, min_year=2018, max_year=2023, replace=False)
-
-    # Import HMDA Transmittal Series Data
-    data_folder = RAW_DIR / "transmissal_series"
-    save_folder = CLEAN_DIR / "transmissal_series"
-    schema_file = "./schemas/hmda_ts_schema_post2018.html"
-    # import_hmda_streaming(data_folder, save_folder, schema_file)
-
-    # Import HMDA Panel Data
-    data_folder = RAW_DIR / "panel"
-    save_folder = CLEAN_DIR / "panel"
-    schema_file = "./schemas/hmda_panel_schema_post2018.html"
-    # import_hmda_post_streaming(data_folder, save_folder, schema_file)
-
-    # Combine Lender Files
-    ts_folder = CLEAN_DIR / "transmissal_series"
-    panel_folder = CLEAN_DIR / "panel"
-    save_folder = PROJECT_DIR / "data"
-    # combine_lenders_panel_ts_pre2018(panel_folder, ts_folder, save_folder, min_year=2007, max_year=2017)
-    # combine_lenders_panel_ts_post2018(panel_folder, ts_folder, save_folder, min_year=2018, max_year=2023)
-
-    # Update File List
-    data_folder = CLEAN_DIR
-    # HMDALoader.update_file_list(data_folder)
-
-# %%
-=======
-#!/usr/bin/env python3
-# -*- coding: utf-8 -*-
-"""
-Created on: Saturday December 3, 2022
-Last updated on: Wednesday May 21, 2025
-@author: Jonathan E. Becker
-"""
-
-# Import Packages
-import logging
-import shutil
-import time
-from pathlib import Path
-import polars as pl
-import config
-from import_support_functions import (
-    destring_hmda_cols_2007_2017,
-    destring_hmda_cols_after_2018,
-    destring_hmda_cols_pre2007,
-    get_delimiter,
-    get_file_schema,
-    rename_hmda_columns,
-    unzip_hmda_file,
-)
-
-
-logger = logging.getLogger(__name__)
-
-
-CENSUS_TRACT_COLUMN = "census_tract"
-HMDA_INDEX_COLUMN = "HMDAIndex"
-DERIVED_COLUMNS = [
-    "derived_loan_product_type",
-    "derived_race",
-    "derived_ethnicity",
-    "derived_sex",
-    "derived_dwelling_category",
-]
-POST_2017_TRACT_COLUMNS = [
-    "tract_population",
-    "tract_minority_population_percent",
-    "ffiec_msa_md_median_family_income",
-    "tract_to_msa_income_percentage",
-    "tract_owner_occupied_units",
-    "tract_one_to_four_family_homes",
-    "tract_median_age_of_housing_units",
-]
-PRE2018_TS_DROP_COLUMNS = [
-    "Respondent Name (Panel)",
-    "Respondent City (Panel)",
-    "Respondent State (Panel)",
-]
-
-
-def _normalized_file_stem(stem: str) -> str:
-    """Remove common suffixes from extracted archive names."""
-
-    if stem.endswith("_csv"):
-        stem = stem[:-4]
-    if stem.endswith("_pipe"):
-        stem = stem[:-5]
-    return stem
-
-
-def _should_process_output(path: Path, replace: bool) -> bool:
-    """Return ``True`` when the target path should be generated."""
-
-    return replace or not path.exists()
-
-
-def _limit_schema_to_available_columns(
-    raw_file: Path, delimiter: str, schema: dict[str, pl.DataType]
-) -> dict[str, pl.DataType]:
-    """Restrict a schema to the columns available in a delimited file."""
-
-    csv_columns = pl.read_csv(raw_file, separator=delimiter, n_rows=0, ignore_errors=True).columns
-    logger.debug("CSV columns: %s", csv_columns)
-    return {column: schema[column] for column in csv_columns if column in schema}
-
-
-def _append_hmda_index(
-    lf: pl.LazyFrame, year: int, file_type_code: str
-) -> pl.LazyFrame:
-    """Format the HMDA index values as strings with a consistent prefix."""
-
-    prefix = f"{year}{file_type_code}_"
-    return (
-        lf.cast({HMDA_INDEX_COLUMN: pl.String}, strict=False)
-        .with_columns(pl.col(HMDA_INDEX_COLUMN).str.zfill(9).alias(HMDA_INDEX_COLUMN))
-        .with_columns(
-            (pl.lit(prefix) + pl.col(HMDA_INDEX_COLUMN)).alias(HMDA_INDEX_COLUMN)
-        )
-    )
-
-
-def _build_hmda_lazyframe(
-    raw_file: Path,
-    delimiter: str,
-    schema: dict[str, pl.DataType],
-    year: int,
-    add_hmda_index: bool,
-    archive_path: Path,
-    add_file_type: bool,
-) -> pl.LazyFrame:
-    """Create a ``polars`` lazy frame for a raw HMDA delimited file."""
-
-    if (year < 2017) or (not add_hmda_index):
-        return pl.scan_csv(
-            raw_file, separator=delimiter, low_memory=True, schema=schema
-        )
-
-    # Scan CSV File
-    lf = pl.scan_csv(
-        raw_file,
-        separator=delimiter,
-        low_memory=True,
-        row_index_name=HMDA_INDEX_COLUMN,
-        infer_schema_length=None,
-    )
-
-    # Add File Type and HMDA Index
-    file_type_code = _get_file_type_code(archive_path)
-    if add_file_type:
-        lf = lf.with_columns(pl.lit(file_type_code).alias("file_type"))
-    if add_hmda_index:
-        lf = _append_hmda_index(lf, year, file_type_code)
-
-    return lf
-
-
-def _process_hmda_archive(
-    archive_path: Path,
-    save_path: Path,
-    schema_file: Path,
-    year: int,
-    remove_raw_file: bool,
-    add_hmda_index: bool,
-    add_file_type: bool,
-) -> None:
-    """Read, clean and persist a single HMDA archive."""
-
-    raw_file_path = Path(unzip_hmda_file(archive_path, archive_path.parent))
-    try:
-        delimiter = get_delimiter(raw_file_path, bytes=16000)
-        schema = get_file_schema(schema_file=schema_file, schema_type="polars")
-        limited_schema = _limit_schema_to_available_columns(
-            raw_file_path,
-            delimiter,
-            schema,
-        )
-        lf = _build_hmda_lazyframe(
-            raw_file=raw_file_path,
-            delimiter=delimiter,
-            schema=limited_schema,
-            year=year,
-            add_hmda_index=add_hmda_index,
-            add_file_type=add_file_type,
-            archive_path=archive_path,
-        )
-        lf.sink_parquet(save_path)
-    finally:
-        if remove_raw_file:
-            time.sleep(1)
-            raw_file_path.unlink(missing_ok=True)
-
-
-def _format_census_tract_lazy(lf: pl.LazyFrame) -> pl.LazyFrame:
-    """Standardize the census tract column within a lazy frame."""
-
-    return (
-        lf.cast({CENSUS_TRACT_COLUMN: pl.Float64}, strict=False)
-        .cast({CENSUS_TRACT_COLUMN: pl.Int64}, strict=False)
-        .cast({CENSUS_TRACT_COLUMN: pl.String}, strict=False)
-        .with_columns(
-            pl.col(CENSUS_TRACT_COLUMN).str.zfill(11).alias(CENSUS_TRACT_COLUMN)
-        )
-    )
-
-
-def _get_file_type_code(file_name: Path | str) -> str:
-    """Derive the HMDA file type code from a file name.
-
-    Parameters
-    ----------
-    file_name : Path | str
-        Name of the HMDA file.
-
-    Returns
-    -------
-    str
-        Single-character code representing the HMDA file type.
-
-    Raises
-    ------
-    ValueError
-        If the file type cannot be determined from ``file_name``.
-    """
-    # Get Base Name of File
-    base_name = Path(file_name).stem
-
-    # Get Version Types from Prefixes
-    base_name_lower = base_name.lower()
-    if "three_year" in base_name_lower:
-        return "a"
-    elif "one_year" in base_name_lower:
-        return "b"
-    elif (
-        "public_lar" in base_name_lower
-        or "public_panel" in base_name_lower
-        or "public_ts" in base_name_lower
-    ):
-        return "c"
-    elif "nationwide" in base_name_lower:
-        return "d"
-    elif "mlar" in base_name_lower:
-        return "e"
-    raise ValueError("Cannot parse the HMDA file type from the provided file name.")
-
-
-def _rename_columns_post2018(lf: pl.LazyFrame) -> pl.LazyFrame:
-    """Rename columns for post-2018 files."""
-    rename_dict = {
-        "loan_to_value_ratio": "combined_loan_to_value_ratio",
-    }
-    return lf.rename(rename_dict, strict=False)
-
-# %% Import Functions
-# Import Historic HMDA Files (Still Needs Work)
-def import_hmda_pre_2007(
-    data_folder: Path,
-    save_folder: Path,
-    min_year: int = 1981,
-    max_year: int = 2006,
-    contains_string: str = "HMDA_LAR",
-):
-    """
-    Import and clean HMDA data before 2007.
-
-    Parameters
-    ----------
-    data_folder : Path
-        Folder containing raw HMDA text files.
-    save_folder : Path
-        Directory where cleaned files will be written.
-    contains_string : str, optional
-        Substring used to identify HMDA files to process. The default is 'HMDA_LAR'.
-
-    Returns
-    -------
-    None.
-
-    """
-
-    data_folder = Path(data_folder)
-    save_folder = Path(save_folder)
-    # Loop Over Years
-    for year in range(min_year, max_year + 1):
-        # Get Files
-        for file in data_folder.glob(f"*{year}*.txt"):
-            # Get File Name
-            file_name = file.stem
-            save_file_csv = save_folder / f"{file_name}.csv.gz"
-            save_file_parquet = save_folder / f"{file_name}.parquet"
-
-            # Read File
-            if not save_file_parquet.exists():
-                # Load Raw Data
-                logger.info("Reading file: %s", file)
-                df = pl.read_csv(file, separator=get_delimiter(file, bytes=16000), ignore_errors=True)
-
-                # Rename Columns
-                df = rename_hmda_columns(df, df_type="polars")
-
-                # Destring Numeric Columns
-                df = destring_hmda_cols_pre2007(df)
-
-                # Save to Parquet
-                df.write_parquet(save_file_parquet)
-
-
-# Import Data w/ Streaming
-def import_hmda_streaming(
-    data_folder: Path,
-    save_folder: Path,
-    schema_file: Path,
-    min_year: int = 2007,
-    max_year: int = 2024,
-    replace: bool = False,
-    remove_raw_file: bool = True,
-    add_hmda_index: bool = True,
-    add_file_type: bool = True,
-):
-    """
-    Import and clean HMDA data for 2007 onward.
-
-    Also adds HMDAIndex to HMDA files from 2018 onward. The HMDAIndex is a unique identifier
-    for each loan application record consisting of:
-    - Activity year (4 digits)
-    - File type code (1 character)
-    - Row number (9 digits, zero padded)
-    For example: 2018a_000000000
-
-    Parameters
-    ----------
-    data_folder : Path
-        Folder where raw data is stored.
-    save_folder : Path
-        Folder where cleaned data will be saved.
-    min_year : int, optional
-        First year of data to include. The default is 2007.
-    max_year : int, optional
-        Last year of data to include. The default is 2024.
-    replace : bool, optional
-        Whether to replace existing files. The default is False.
-    remove_raw_file : bool, optional
-        Whether to remove the raw file after processing. The default is True.
-    add_hmda_index : bool, optional
-        Whether to add the HMDAIndex to the data starting in 2017. The default is True.
-    add_file_type : bool, optional
-        Whether to add the file type to the data. The default is True.
-    Returns
-    -------
-    None.
-
-    """
-
-    data_folder = Path(data_folder)
-    save_folder = Path(save_folder)
-    save_folder.mkdir(parents=True, exist_ok=True)
-    schema_file = Path(schema_file)
-
-    for year in range(min_year, max_year + 1):
-        for archive in data_folder.glob(f"*{year}*.zip"):
-            file_name = _normalized_file_stem(archive.stem)
-            save_file = save_folder / f"{file_name}.parquet"
-
-            if not _should_process_output(save_file, replace):
-                continue
-
-            logger.info("Reading file: %s", archive)
-            _process_hmda_archive(
-                archive_path=archive,
-                save_path=save_file,
-                schema_file=schema_file,
-                year=year,
-                remove_raw_file=remove_raw_file,
-                add_hmda_index=add_hmda_index,
-                add_file_type=add_file_type,
-            )
-
-
-# Clean Data After 2017
-def clean_hmda_post_2017(
-    data_folder: Path, min_year: int = 2018, max_year: int = 2024, overwrite: bool = False
-):
-    """
-    Import and clean HMDA data for 2018 onward.
-
-    Parameters
-    ----------
-    data_folder : Path
-        Folder where parquet files are stored.
-    min_year : int, optional
-        First year of data to include. The default is 2018.
-    max_year : int, optional
-        Last year of data to include. The default is 2024.
-    overwrite : bool, optional
-        Whether to overwrite existing files. The default is False.
-
-    Returns
-    -------
-    None.
-
-    """
-
-    data_folder = Path(data_folder)
-
-    for year in range(min_year, max_year + 1):
-        for file in data_folder.glob(f"*{year}*.parquet"):
-            save_file_parquet = file.with_name(f"{file.stem}_clean.parquet")
-
-            if not _should_process_output(save_file_parquet, overwrite):
-                continue
-
-            # Clean File
-            lf = pl.scan_parquet(file, low_memory=True)
-            lf = lf.drop(DERIVED_COLUMNS, strict=False)
-            lf = lf.drop(POST_2017_TRACT_COLUMNS, strict=False)
-            lf = _rename_columns_post2018(lf)
-            lf = destring_hmda_cols_after_2018(lf)
-            lf = _format_census_tract_lazy(lf)
-            lf.sink_parquet(save_file_parquet)
-
-            # Move Cleaned File to Original File
-            if overwrite:
-                shutil.move(save_file_parquet, file)
-
-
-# Clean Historic HMDA Files (2007-2017)
-def clean_hmda_2007_2017(
-    data_folder: Path, min_year: int = 2007, max_year: int = 2017, replace: bool = False
-):
-    """
-    Import and clean HMDA data for 2007-2017.
-
-    Parameters
-    ----------
-    data_folder : Path
-        Folder containing HMDA parquet files.
-    min_year : int, optional
-        First year to process. The default is 2007.
-    max_year : int, optional
-        Last year to process. The default is 2017.
-    replace : bool, optional
-        Overwrite existing cleaned files if True. The default is False.
-
-    Returns
-    -------
-    None.
-
-    """
-
-    data_folder = Path(data_folder)
-
-    for year in range(min_year, max_year + 1):
-        files = list(data_folder.glob(f"*{year}*records*.parquet")) + list(
-            data_folder.glob(f"*{year}*public*.parquet")
-        )
-        for file in files:
-            save_file_parquet = file.with_name(f"{file.stem}_clean.parquet")
-
-            if not _should_process_output(save_file_parquet, replace):
-                continue
-
-            _clean_2007_2017_file(file, save_file_parquet, year)
-
-
-#%% Save Functions
-# Save to dataset
-def save_to_dataset(
-    data_folder: Path,
-    save_folder: Path,
-    min_year: int = 2018,
-    max_year: int = 2024,
-):
-    """Save HMDA data to dataset with Hive Partitioning."""
-
-    data_folder = Path(data_folder)
-    save_folder = Path(save_folder)
-
-    df = []
-    years = range(min_year, max_year + 1)
-    for year in years:
-        for file in data_folder.glob(f"*{year}*.parquet"):
-            df_a = pl.scan_parquet(file)
-            df.append(df_a)
-    df = pl.concat(df, how='diagonal_relaxed')
-    df.sink_parquet(
-        pl.PartitionByKey(
-            save_folder / "{key[0].name}={key[0].value}/{key[1].name}={key[1].value}/000.parquet",
-            by=[pl.col('activity_year'), pl.col('file_type')],
-            include_key=True,
-        ),
-        mkdir=True,
-    )
-
-
-# %% Main Routine
-if __name__ == "__main__":
-
-    # Define Folder Paths
-    RAW_DIR = config.RAW_DIR
-    CLEAN_DIR = config.CLEAN_DIR
-    PROJECT_DIR = config.PROJECT_DIR
-
-    # Set Year Ranges
-    MIN_YEAR = 2018
-    MAX_YEAR = 2024
-
-    # Import HMDA Loan Data
-    import_hmda_streaming(
-        RAW_DIR / "loans",
-        CLEAN_DIR / "loans",
-        PROJECT_DIR / "schemas/hmda_lar_schema_post2018.html",
-        min_year=MIN_YEAR,
-        max_year=MAX_YEAR
-    )
-
-    # Import HMDA Transmittal Series Data
-    import_hmda_streaming(
-        RAW_DIR / "transmissal_series",
-        CLEAN_DIR / "transmissal_series",
-        PROJECT_DIR / "schemas/hmda_ts_schema_post2018.html",
-        min_year=MIN_YEAR,
-        max_year=MAX_YEAR
-    )
-
-    # Import HMDA Panel Data
-    import_hmda_streaming(
-        RAW_DIR / "panel",
-        CLEAN_DIR / "panel",
-        PROJECT_DIR / "schemas/hmda_panel_schema_post2018.html",
-        min_year=MIN_YEAR,
-        max_year=MAX_YEAR
-    )
-
-    # Clean loans data
-    clean_hmda_post_2017(
-        CLEAN_DIR / "loans",
-        min_year=MIN_YEAR,
-        max_year=MAX_YEAR,
-        overwrite=True,
-    )
-
-    # Combine Lender Files
-    ts_folder = CLEAN_DIR / "transmissal_series"
-    panel_folder = CLEAN_DIR / "panel"
-    save_folder = PROJECT_DIR / "data"
-    # combine_lenders_panel_ts_pre2018(panel_folder, ts_folder, save_folder, min_year=2007, max_year=2017)
-    # combine_lenders_panel_ts_post2018(panel_folder, ts_folder, save_folder, min_year=2018, max_year=2023)
-
-    # # Save to Dataset
-    # save_to_dataset(
-    #     CLEAN_DIR / 'loans',
-    #     PROJECT_DIR / "data/database/loans",
-    #     min_year=2018,
-    #     max_year=2024,
-    # )
->>>>>>> 1f64b80a
+#!/usr/bin/env python3
+# -*- coding: utf-8 -*-
+"""
+Created on: Saturday December 3, 2022
+Last updated on: Wednesday May 21, 2025
+@author: Jonathan E. Becker
+"""
+
+# Import Packages
+import logging
+import shutil
+import time
+from pathlib import Path
+import polars as pl
+import config
+from import_support_functions import (
+    destring_hmda_cols_2007_2017,
+    destring_hmda_cols_after_2018,
+    destring_hmda_cols_pre2007,
+    get_delimiter,
+    get_file_schema,
+    rename_hmda_columns,
+    unzip_hmda_file,
+)
+
+
+logger = logging.getLogger(__name__)
+
+
+CENSUS_TRACT_COLUMN = "census_tract"
+HMDA_INDEX_COLUMN = "HMDAIndex"
+DERIVED_COLUMNS = [
+    "derived_loan_product_type",
+    "derived_race",
+    "derived_ethnicity",
+    "derived_sex",
+    "derived_dwelling_category",
+]
+POST_2017_TRACT_COLUMNS = [
+    "tract_population",
+    "tract_minority_population_percent",
+    "ffiec_msa_md_median_family_income",
+    "tract_to_msa_income_percentage",
+    "tract_owner_occupied_units",
+    "tract_one_to_four_family_homes",
+    "tract_median_age_of_housing_units",
+]
+PRE2018_TS_DROP_COLUMNS = [
+    "Respondent Name (Panel)",
+    "Respondent City (Panel)",
+    "Respondent State (Panel)",
+]
+
+
+def _normalized_file_stem(stem: str) -> str:
+    """Remove common suffixes from extracted archive names."""
+
+    if stem.endswith("_csv"):
+        stem = stem[:-4]
+    if stem.endswith("_pipe"):
+        stem = stem[:-5]
+    return stem
+
+
+def _should_process_output(path: Path, replace: bool) -> bool:
+    """Return ``True`` when the target path should be generated."""
+
+    return replace or not path.exists()
+
+
+def _limit_schema_to_available_columns(
+    raw_file: Path, delimiter: str, schema: dict[str, pl.DataType]
+) -> dict[str, pl.DataType]:
+    """Restrict a schema to the columns available in a delimited file."""
+
+    csv_columns = pl.read_csv(raw_file, separator=delimiter, n_rows=0, ignore_errors=True).columns
+    logger.debug("CSV columns: %s", csv_columns)
+    return {column: schema[column] for column in csv_columns if column in schema}
+
+
+def _append_hmda_index(
+    lf: pl.LazyFrame, year: int, file_type_code: str
+) -> pl.LazyFrame:
+    """Format the HMDA index values as strings with a consistent prefix."""
+
+    prefix = f"{year}{file_type_code}_"
+    return (
+        lf.cast({HMDA_INDEX_COLUMN: pl.String}, strict=False)
+        .with_columns(pl.col(HMDA_INDEX_COLUMN).str.zfill(9).alias(HMDA_INDEX_COLUMN))
+        .with_columns(
+            (pl.lit(prefix) + pl.col(HMDA_INDEX_COLUMN)).alias(HMDA_INDEX_COLUMN)
+        )
+    )
+
+
+def _build_hmda_lazyframe(
+    raw_file: Path,
+    delimiter: str,
+    schema: dict[str, pl.DataType],
+    year: int,
+    add_hmda_index: bool,
+    archive_path: Path,
+    add_file_type: bool,
+) -> pl.LazyFrame:
+    """Create a ``polars`` lazy frame for a raw HMDA delimited file."""
+
+    if (year < 2017) or (not add_hmda_index):
+        return pl.scan_csv(
+            raw_file, separator=delimiter, low_memory=True, schema=schema
+        )
+
+    # Scan CSV File
+    lf = pl.scan_csv(
+        raw_file,
+        separator=delimiter,
+        low_memory=True,
+        row_index_name=HMDA_INDEX_COLUMN,
+        infer_schema_length=None,
+    )
+
+    # Add File Type and HMDA Index
+    file_type_code = _get_file_type_code(archive_path)
+    if add_file_type:
+        lf = lf.with_columns(pl.lit(file_type_code).alias("file_type"))
+    if add_hmda_index:
+        lf = _append_hmda_index(lf, year, file_type_code)
+
+    return lf
+
+
+def _process_hmda_archive(
+    archive_path: Path,
+    save_path: Path,
+    schema_file: Path,
+    year: int,
+    remove_raw_file: bool,
+    add_hmda_index: bool,
+    add_file_type: bool,
+) -> None:
+    """Read, clean and persist a single HMDA archive."""
+
+    raw_file_path = Path(unzip_hmda_file(archive_path, archive_path.parent))
+    try:
+        delimiter = get_delimiter(raw_file_path, bytes=16000)
+        schema = get_file_schema(schema_file=schema_file, schema_type="polars")
+        limited_schema = _limit_schema_to_available_columns(
+            raw_file_path,
+            delimiter,
+            schema,
+        )
+        lf = _build_hmda_lazyframe(
+            raw_file=raw_file_path,
+            delimiter=delimiter,
+            schema=limited_schema,
+            year=year,
+            add_hmda_index=add_hmda_index,
+            add_file_type=add_file_type,
+            archive_path=archive_path,
+        )
+        lf.sink_parquet(save_path)
+    finally:
+        if remove_raw_file:
+            time.sleep(1)
+            raw_file_path.unlink(missing_ok=True)
+
+
+def _format_census_tract_lazy(lf: pl.LazyFrame) -> pl.LazyFrame:
+    """Standardize the census tract column within a lazy frame."""
+
+    return (
+        lf.cast({CENSUS_TRACT_COLUMN: pl.Float64}, strict=False)
+        .cast({CENSUS_TRACT_COLUMN: pl.Int64}, strict=False)
+        .cast({CENSUS_TRACT_COLUMN: pl.String}, strict=False)
+        .with_columns(
+            pl.col(CENSUS_TRACT_COLUMN).str.zfill(11).alias(CENSUS_TRACT_COLUMN)
+        )
+    )
+
+
+def _get_file_type_code(file_name: Path | str) -> str:
+    """Derive the HMDA file type code from a file name.
+
+    Parameters
+    ----------
+    file_name : Path | str
+        Name of the HMDA file.
+
+    Returns
+    -------
+    str
+        Single-character code representing the HMDA file type.
+
+    Raises
+    ------
+    ValueError
+        If the file type cannot be determined from ``file_name``.
+    """
+    # Get Base Name of File
+    base_name = Path(file_name).stem
+
+    # Get Version Types from Prefixes
+    base_name_lower = base_name.lower()
+    if "three_year" in base_name_lower:
+        return "a"
+    elif "one_year" in base_name_lower:
+        return "b"
+    elif (
+        "public_lar" in base_name_lower
+        or "public_panel" in base_name_lower
+        or "public_ts" in base_name_lower
+    ):
+        return "c"
+    elif "nationwide" in base_name_lower:
+        return "d"
+    elif "mlar" in base_name_lower:
+        return "e"
+    raise ValueError("Cannot parse the HMDA file type from the provided file name.")
+
+
+def _rename_columns_post2018(lf: pl.LazyFrame) -> pl.LazyFrame:
+    """Rename columns for post-2018 files."""
+    rename_dict = {
+        "loan_to_value_ratio": "combined_loan_to_value_ratio",
+    }
+    return lf.rename(rename_dict, strict=False)
+
+# %% Import Functions
+# Import Historic HMDA Files (Still Needs Work)
+def import_hmda_pre_2007(
+    data_folder: Path,
+    save_folder: Path,
+    min_year: int = 1981,
+    max_year: int = 2006,
+    contains_string: str = "HMDA_LAR",
+):
+    """
+    Import and clean HMDA data before 2007.
+
+    Parameters
+    ----------
+    data_folder : Path
+        Folder containing raw HMDA text files.
+    save_folder : Path
+        Directory where cleaned files will be written.
+    contains_string : str, optional
+        Substring used to identify HMDA files to process. The default is 'HMDA_LAR'.
+
+    Returns
+    -------
+    None.
+
+    """
+
+    data_folder = Path(data_folder)
+    save_folder = Path(save_folder)
+    # Loop Over Years
+    for year in range(min_year, max_year + 1):
+        # Get Files
+        for file in data_folder.glob(f"*{year}*.txt"):
+            # Get File Name
+            file_name = file.stem
+            save_file_csv = save_folder / f"{file_name}.csv.gz"
+            save_file_parquet = save_folder / f"{file_name}.parquet"
+
+            # Read File
+            if not save_file_parquet.exists():
+                # Load Raw Data
+                logger.info("Reading file: %s", file)
+                df = pl.read_csv(file, separator=get_delimiter(file, bytes=16000), ignore_errors=True)
+
+                # Rename Columns
+                df = rename_hmda_columns(df, df_type="polars")
+
+                # Destring Numeric Columns
+                df = destring_hmda_cols_pre2007(df)
+
+                # Save to Parquet
+                df.write_parquet(save_file_parquet)
+
+
+# Import Data w/ Streaming
+def import_hmda_streaming(
+    data_folder: Path,
+    save_folder: Path,
+    schema_file: Path,
+    min_year: int = 2007,
+    max_year: int = 2024,
+    replace: bool = False,
+    remove_raw_file: bool = True,
+    add_hmda_index: bool = True,
+    add_file_type: bool = True,
+):
+    """
+    Import and clean HMDA data for 2007 onward.
+
+    Also adds HMDAIndex to HMDA files from 2018 onward. The HMDAIndex is a unique identifier
+    for each loan application record consisting of:
+    - Activity year (4 digits)
+    - File type code (1 character)
+    - Row number (9 digits, zero padded)
+    For example: 2018a_000000000
+
+    Parameters
+    ----------
+    data_folder : Path
+        Folder where raw data is stored.
+    save_folder : Path
+        Folder where cleaned data will be saved.
+    min_year : int, optional
+        First year of data to include. The default is 2007.
+    max_year : int, optional
+        Last year of data to include. The default is 2024.
+    replace : bool, optional
+        Whether to replace existing files. The default is False.
+    remove_raw_file : bool, optional
+        Whether to remove the raw file after processing. The default is True.
+    add_hmda_index : bool, optional
+        Whether to add the HMDAIndex to the data starting in 2017. The default is True.
+    add_file_type : bool, optional
+        Whether to add the file type to the data. The default is True.
+    Returns
+    -------
+    None.
+
+    """
+
+    data_folder = Path(data_folder)
+    save_folder = Path(save_folder)
+    save_folder.mkdir(parents=True, exist_ok=True)
+    schema_file = Path(schema_file)
+
+    for year in range(min_year, max_year + 1):
+        for archive in data_folder.glob(f"*{year}*.zip"):
+            file_name = _normalized_file_stem(archive.stem)
+            save_file = save_folder / f"{file_name}.parquet"
+
+            if not _should_process_output(save_file, replace):
+                continue
+
+            logger.info("Reading file: %s", archive)
+            _process_hmda_archive(
+                archive_path=archive,
+                save_path=save_file,
+                schema_file=schema_file,
+                year=year,
+                remove_raw_file=remove_raw_file,
+                add_hmda_index=add_hmda_index,
+                add_file_type=add_file_type,
+            )
+
+
+# Clean Data After 2017
+def clean_hmda_post_2017(
+    data_folder: Path, min_year: int = 2018, max_year: int = 2024, overwrite: bool = False
+):
+    """
+    Import and clean HMDA data for 2018 onward.
+
+    Parameters
+    ----------
+    data_folder : Path
+        Folder where parquet files are stored.
+    min_year : int, optional
+        First year of data to include. The default is 2018.
+    max_year : int, optional
+        Last year of data to include. The default is 2024.
+    overwrite : bool, optional
+        Whether to overwrite existing files. The default is False.
+
+    Returns
+    -------
+    None.
+
+    """
+
+    data_folder = Path(data_folder)
+
+    for year in range(min_year, max_year + 1):
+        for file in data_folder.glob(f"*{year}*.parquet"):
+            save_file_parquet = file.with_name(f"{file.stem}_clean.parquet")
+
+            if not _should_process_output(save_file_parquet, overwrite):
+                continue
+
+            # Clean File
+            lf = pl.scan_parquet(file, low_memory=True)
+            lf = lf.drop(DERIVED_COLUMNS, strict=False)
+            lf = lf.drop(POST_2017_TRACT_COLUMNS, strict=False)
+            lf = _rename_columns_post2018(lf)
+            lf = destring_hmda_cols_after_2018(lf)
+            lf = _format_census_tract_lazy(lf)
+            lf.sink_parquet(save_file_parquet)
+
+            # Move Cleaned File to Original File
+            if overwrite:
+                shutil.move(save_file_parquet, file)
+
+
+# Clean Historic HMDA Files (2007-2017)
+def clean_hmda_2007_2017(
+    data_folder: Path, min_year: int = 2007, max_year: int = 2017, replace: bool = False
+):
+    """
+    Import and clean HMDA data for 2007-2017.
+
+    Parameters
+    ----------
+    data_folder : Path
+        Folder containing HMDA parquet files.
+    min_year : int, optional
+        First year to process. The default is 2007.
+    max_year : int, optional
+        Last year to process. The default is 2017.
+    replace : bool, optional
+        Overwrite existing cleaned files if True. The default is False.
+
+    Returns
+    -------
+    None.
+
+    """
+
+    data_folder = Path(data_folder)
+
+    for year in range(min_year, max_year + 1):
+        files = list(data_folder.glob(f"*{year}*records*.parquet")) + list(
+            data_folder.glob(f"*{year}*public*.parquet")
+        )
+        for file in files:
+            save_file_parquet = file.with_name(f"{file.stem}_clean.parquet")
+
+            if not _should_process_output(save_file_parquet, replace):
+                continue
+
+            _clean_2007_2017_file(file, save_file_parquet, year)
+
+
+#%% Save Functions
+# Save to dataset
+def save_to_dataset(
+    data_folder: Path,
+    save_folder: Path,
+    min_year: int = 2018,
+    max_year: int = 2024,
+):
+    """Save HMDA data to dataset with Hive Partitioning."""
+
+    data_folder = Path(data_folder)
+    save_folder = Path(save_folder)
+
+    df = []
+    years = range(min_year, max_year + 1)
+    for year in years:
+        for file in data_folder.glob(f"*{year}*.parquet"):
+            df_a = pl.scan_parquet(file)
+            df.append(df_a)
+    df = pl.concat(df, how='diagonal_relaxed')
+    df.sink_parquet(
+        pl.PartitionByKey(
+            save_folder / "{key[0].name}={key[0].value}/{key[1].name}={key[1].value}/000.parquet",
+            by=[pl.col('activity_year'), pl.col('file_type')],
+            include_key=True,
+        ),
+        mkdir=True,
+    )
+
+
+# %% Main Routine
+if __name__ == "__main__":
+
+    # Define Folder Paths
+    RAW_DIR = config.RAW_DIR
+    CLEAN_DIR = config.CLEAN_DIR
+    PROJECT_DIR = config.PROJECT_DIR
+
+    # Set Year Ranges
+    MIN_YEAR = 2018
+    MAX_YEAR = 2024
+
+    # Import HMDA Loan Data
+    import_hmda_streaming(
+        RAW_DIR / "loans",
+        CLEAN_DIR / "loans",
+        PROJECT_DIR / "schemas/hmda_lar_schema_post2018.html",
+        min_year=MIN_YEAR,
+        max_year=MAX_YEAR
+    )
+
+    # Import HMDA Transmittal Series Data
+    import_hmda_streaming(
+        RAW_DIR / "transmissal_series",
+        CLEAN_DIR / "transmissal_series",
+        PROJECT_DIR / "schemas/hmda_ts_schema_post2018.html",
+        min_year=MIN_YEAR,
+        max_year=MAX_YEAR
+    )
+
+    # Import HMDA Panel Data
+    import_hmda_streaming(
+        RAW_DIR / "panel",
+        CLEAN_DIR / "panel",
+        PROJECT_DIR / "schemas/hmda_panel_schema_post2018.html",
+        min_year=MIN_YEAR,
+        max_year=MAX_YEAR
+    )
+
+    # Clean loans data
+    clean_hmda_post_2017(
+        CLEAN_DIR / "loans",
+        min_year=MIN_YEAR,
+        max_year=MAX_YEAR,
+        overwrite=True,
+    )
+
+    # Combine Lender Files
+    ts_folder = CLEAN_DIR / "transmissal_series"
+    panel_folder = CLEAN_DIR / "panel"
+    save_folder = PROJECT_DIR / "data"
+    # combine_lenders_panel_ts_pre2018(panel_folder, ts_folder, save_folder, min_year=2007, max_year=2017)
+    # combine_lenders_panel_ts_post2018(panel_folder, ts_folder, save_folder, min_year=2018, max_year=2023)
+
+    # # Save to Dataset
+    # save_to_dataset(
+    #     CLEAN_DIR / 'loans',
+    #     PROJECT_DIR / "data/database/loans",
+    #     min_year=2018,
+    #     max_year=2024,
+    # )